#
<<<<<<< HEAD
# $FreeBSD: projects/zfsd/head/lib/libz/Makefile 235458 2012-05-15 00:42:12Z mav $
=======
# $FreeBSD$
>>>>>>> 186ddf96
#

LIB=		z
SHLIBDIR?=	/lib
SHLIB_MAJOR=	6
MAN=		zlib.3 zopen.3

#CFLAGS=-O -DMAX_WBITS=14 -DMAX_MEM_LEVEL=7
#CFLAGS=-g -DDEBUG
#CFLAGS=-O3 -Wall -Wwrite-strings -Wpointer-arith -Wconversion \
#           -Wstrict-prototypes -Wmissing-prototypes

CFLAGS+=	-DHAS_snprintf -DHAS_vsnprintf -I${.CURDIR}

WARNS?=		3

CLEANFILES+=	example.o example foo.gz minigzip.o minigzip

SRCS+=		adler32.c
SRCS+=		compress.c
SRCS+=		crc32.c
SRCS+=		deflate.c
SRCS+=		gzclose.c
SRCS+=		gzlib.c
SRCS+=		gzread.c
SRCS+=		gzwrite.c
SRCS+=		infback.c
SRCS+=		inffast.c
SRCS+=		inflate.c
SRCS+=		inftrees.c
SRCS+=		trees.c
SRCS+=		uncompr.c
SRCS+=		zopen.c
SRCS+=		zutil.c

#.if ${MACHINE_ARCH} == "i386" && ${MACHINE_CPU:M*i686*}
#.PATH:		${.CURDIR}/contrib/asm686
#SRCS+=		match.S
#CFLAGS+=	-DASMV -DNO_UNDERLINE
#ACFLAGS+=	-Wa,--noexecstack
#.endif

#.if ${MACHINE_ARCH} == "amd64"
#.PATH:		${.CURDIR}/contrib/gcc_gvmat64
#SRCS+=		gvmat64.S
#CFLAGS+=	-DASMV -DNO_UNDERLINE
#ACFLAGS+=	-Wa,--noexecstack
#.endif

VERSION_DEF=	${.CURDIR}/Versions.def
SYMBOL_MAPS=	${.CURDIR}/Symbol.map
CFLAGS+=	-DSYMBOL_VERSIONING

INCS=		zconf.h zlib.h

minigzip:	all minigzip.o
	$(CC) -o minigzip minigzip.o -L. -lz

example:	all example.o
	$(CC) -o example example.o -L. -lz

test: example minigzip
	(export LD_LIBRARY_PATH=. ; ./example )
	(export LD_LIBRARY_PATH=. ; \
		echo hello world | ./minigzip | ./minigzip -d )

.include <bsd.lib.mk>

## XXX: clang integrated-as doesn't grok .intel_syntax directives yet
#ACFLAGS.gvmat64.S=	${CLANG_NO_IAS}
#ACFLAGS+=		${ACFLAGS.${.IMPSRC:T}}<|MERGE_RESOLUTION|>--- conflicted
+++ resolved
@@ -1,9 +1,5 @@
 #
-<<<<<<< HEAD
-# $FreeBSD: projects/zfsd/head/lib/libz/Makefile 235458 2012-05-15 00:42:12Z mav $
-=======
 # $FreeBSD$
->>>>>>> 186ddf96
 #
 
 LIB=		z

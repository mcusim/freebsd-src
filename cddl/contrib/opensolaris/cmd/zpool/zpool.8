'\" te
.\" Copyright (c) 2011, Martin Matuska <mm@FreeBSD.org>.
.\" All Rights Reserved.
.\"
.\" The contents of this file are subject to the terms of the
.\" Common Development and Distribution License (the "License").
.\" You may not use this file except in compliance with the License.
.\"
.\" You can obtain a copy of the license at usr/src/OPENSOLARIS.LICENSE
.\" or http://www.opensolaris.org/os/licensing.
.\" See the License for the specific language governing permissions
.\" and limitations under the License.
.\"
.\" When distributing Covered Code, include this CDDL HEADER in each
.\" file and include the License file at usr/src/OPENSOLARIS.LICENSE.
.\" If applicable, add the following below this CDDL HEADER, with the
.\" fields enclosed by brackets "[]" replaced with your own identifying
.\" information: Portions Copyright [yyyy] [name of copyright owner]
.\"
.\" Copyright (c) 2010, Sun Microsystems, Inc. All Rights Reserved.
.\" Copyright 2011, Nexenta Systems, Inc. All Rights Reserved.
.\" Copyright (c) 2011, Justin T. Gibbs <gibbs@FreeBSD.org>
<<<<<<< HEAD
=======
.\" Copyright (c) 2012 by Delphix. All Rights Reserved.
.\" Copyright (c) 2012, Glen Barber <gjb@FreeBSD.org>
>>>>>>> 85823a3b
.\"
.\" $FreeBSD$
.\"
.Dd November 28, 2011
.Dt ZPOOL 8
.Os
.Sh NAME
.Nm zpool
.Nd configures ZFS storage pools
.Sh SYNOPSIS
.Nm
.Op Fl \&?
.Nm
.Cm add
.Op Fl fn
.Ar pool vdev ...
.Nm
.Cm attach
.Op Fl f
.Ar pool device new_device
.Nm
.Cm clear
.Op Fl F Op Fl n
.Ar pool
.Op Ar device
.Nm
.Cm create
.Op Fl fn
.Op Fl o Ar property Ns = Ns Ar value
.Ar ...
.Op Fl O Ar file-system-property Ns = Ns Ar value
.Ar ...
.Op Fl m Ar mountpoint
.Op Fl R Ar root
.Ar pool vdev ...
.Nm
.Cm destroy
.Op Fl f
.Ar pool
.Nm
.Cm detach
.Ar pool device
.Nm
.Cm export
.Op Fl f
.Ar pool ...
.Nm
.Cm get
.Ar all | property Ns Op , Ns Ar ...
.Ar pool ...
.Nm
.Cm history
.Op Fl il
.Op Ar pool
.Ar ...
.Nm
.Cm import
.Op Fl d Ar dir | Fl c Ar cachefile
.Op Fl D
.Nm
.Cm import
.Op Fl o Ar mntopts
.Op Fl o Ar property Ns = Ns Ar value
.Ar ...
.Op Fl d Ar dir | Fl c Ar cachefile
.Op Fl D
.Op Fl f
.Op Fl m
.Op Fl N
.Op Fl R Ar root
.Op Fl F Op Fl n
.Fl a
.Nm
.Cm import
.Op Fl o Ar mntopts
.Op Fl o Ar property Ns = Ns Ar value
.Ar ...
.Op Fl d Ar dir | Fl c Ar cachefile
.Op Fl D
.Op Fl f
.Op Fl m
.Op Fl N
.Op Fl R Ar root
.Op Fl F Op Fl n
.Ar pool | id
.Op Ar newpool
.Nm
.Cm iostat
.Op Fl T Cm d Ns | Ns Cm u
.Op Fl v
.Op Ar pool
.Ar ...
.Nm
.Cm labelclear
.Op Fl f
.Ar device
.Nm
.Cm list
.Op Fl H
.Op Fl o Ar property Ns Op , Ns Ar ...
.Op Fl T Cm d Ns | Ns Cm u
.Op Ar pool
.Ar ...
.Op Ar inverval Op Ar count
.Nm
.Cm offline
.Op Fl t
.Ar pool device ...
.Nm
.Cm online
.Op Fl e
.Ar pool device ...
.Nm
.Cm reguid
.Ar pool
.Nm
.Cm remove
.Ar pool device ...
.Nm
.Cm replace
.Op Fl f
.Ar pool device
.Op Ar new_device
.Nm
.Cm scrub
.Op Fl s
.Ar pool ...
.Nm
.Cm set
.Ar property Ns = Ns Ar value pool
.Nm
.Cm split
.Op Fl n
.Op Fl R Ar altroot
.Op Fl o Ar mntopts
.Op Fl o Ar property Ns = Ns Ar value
.Ar pool newpool
.Op Ar device ...
.Nm
.Cm status
.Op Fl vx
.Op Fl T Cm d Ns | Ns Cm u
.Op Ar pool
.Ar ...
.Op Ar interval Op Ar count
.Nm
.Cm upgrade
.Op Fl v
.Nm
.Cm upgrade
.Op Fl V Ar version
.Fl a | Ar pool ...
.Sh DESCRIPTION
The
.Nm
command configures
.Tn ZFS
storage pools. A storage pool is a collection of devices that provides physical
storage and data replication for
.Tn ZFS
datasets.
.Pp
All datasets within a storage pool share the same space. See
.Xr zfs 8
for information on managing datasets.
.Ss Virtual Devices (vdevs)
A
.Qq virtual device
.Pq No vdev
describes a single device or a collection of devices organized according to 
certain performance and fault characteristics. The following virtual devices
are supported:
.Bl -tag -width "XXXXXX"
.It Sy disk
A block device, typically located under
.Pa /dev .
.Tn ZFS
can use individual slices or partitions, though the recommended mode of
operation is to use whole disks. A disk can be specified by a full path to the
device or the
.Xr geom 4
provider name. When given a whole disk,
.Tn ZFS
automatically labels the disk, if necessary.
.It Sy file
A regular file. The use of files as a backing store is strongly discouraged. It
is designed primarily for experimental purposes, as the fault tolerance of a
file is only as good the file system of which it is a part. A file must be
specified by a full path.
.It Sy mirror
A mirror of two or more devices. Data is replicated in an identical fashion
across all components of a mirror. A mirror with
.Em N
disks of size
.Em X
can hold
.Em X
bytes and can withstand
.Pq Em N-1
devices failing before data integrity is compromised.
.It Sy raidz
(or
.Sy raidz1 raidz2 raidz3 ) .
A variation on
.Sy RAID-5
that allows for better distribution of parity and eliminates the
.Qq Sy RAID-5
write hole (in which data and parity become inconsistent after a power loss).
Data and parity is striped across all disks within a
.No raidz
group.
.Pp
A
.No raidz
group can have single-, double- , or triple parity, meaning that the
.No raidz
group can sustain one, two, or three failures, respectively, without
losing any data. The 
.Sy raidz1 No vdev
type specifies a single-parity
.No raidz
group; the
.Sy raidz2 No vdev
type specifies a double-parity
.No raidz
group; and the
.Sy raidz3 No vdev
type specifies a triple-parity
.No raidz
group. The
.Sy raidz No vdev
type is an alias for
.Sy raidz1 .
.Pp
A
.No raidz
group with
.Em N
disks of size
.Em X
with
.Em P
parity disks can hold approximately
.Sm off
.Pq Em N-P
*X
.Sm on
bytes and can withstand
.Em P
device(s) failing before data integrity is compromised. The minimum number of
devices in a
.No raidz
group is one more than the number of parity disks. The
recommended number is between 3 and 9 to help increase performance.
.It Sy spare
A special
.No pseudo- Ns No vdev
which keeps track of available hot spares for a pool.
For more information, see the
.Qq Sx Hot Spares
section.
.It Sy log
A separate-intent log device. If more than one log device is specified, then
writes are load-balanced between devices. Log devices can be mirrored. However,
.No raidz
.No vdev
types are not supported for the intent log. For more information,
see the 
.Qq Sx Intent Log
section.
.It Sy cache
A device used to cache storage pool data. A cache device cannot be configured
as a mirror or
.No raidz
group. For more information, see the
.Qq Sx Cache Devices
section.
.El
.Pp
Virtual devices cannot be nested, so a mirror or
.No raidz
virtual device can only
contain files or disks. Mirrors of mirrors (or other combinations) are not
allowed.
.Pp
A pool can have any number of virtual devices at the top of the configuration
(known as
.Qq root
.No vdev Ns s).
Data is dynamically distributed across all top-level devices to balance data 
among devices. As new virtual devices are added,
.Tn ZFS
automatically places data on the newly available devices.
.Pp
Virtual devices are specified one at a time on the command line, separated by
whitespace. The keywords 
.Qq mirror
and
.Qq raidz
are used to distinguish where a group ends and another begins. For example, the
following creates two root
.No vdev Ns s,
each a mirror of two disks:
.Bd -literal -offset 2n
.Li # Ic zpool create mypool mirror da0 da1 mirror da2 da3
.Ed
.Ss Device Failure and Recovery
.Tn ZFS
supports a rich set of mechanisms for handling device failure and data
corruption. All metadata and data is checksummed, and
.Tn ZFS
automatically repairs bad data from a good copy when corruption is detected.
.Pp
In order to take advantage of these features, a pool must make use of some form
of redundancy, using either mirrored or
.No raidz
groups. While
.Tn ZFS
supports running in a non-redundant configuration, where each root
.No vdev
is simply a disk or file, this is strongly discouraged. A single case of bit
corruption can render some or all of your data unavailable.
.Pp
A pool's health status is described by one of three states: online, degraded,
or faulted. An online pool has all devices operating normally. A degraded pool
is one in which one or more devices have failed, but the data is still
available due to a redundant configuration. A faulted pool has corrupted
metadata, or one or more faulted devices, and insufficient replicas to continue
functioning.
.Pp
The health of the top-level
.No vdev ,
such as mirror or
.No raidz
device, is
potentially impacted by the state of its associated
.No vdev Ns s,
or component devices. A top-level
.No vdev
or component device is in one of the following states:
.Bl -tag -width "DEGRADED"
.It Sy DEGRADED
One or more top-level
.No vdev Ns s
is in the degraded state because one or more
component devices are offline. Sufficient replicas exist to continue
functioning.
.Pp
One or more component devices is in the degraded or faulted state, but
sufficient replicas exist to continue functioning. The underlying conditions
are as follows:
.Bl -bullet -offset 2n
.It
The number of checksum errors exceeds acceptable levels and the device is
degraded as an indication that something may be wrong.
.Tn ZFS
continues to use the device as necessary.
.It
The number of
.Tn I/O
errors exceeds acceptable levels. The device could not be
marked as faulted because there are insufficient replicas to continue
functioning.
.El
.It Sy FAULTED
One or more top-level
.No vdev Ns s
is in the faulted state because one or more
component devices are offline. Insufficient replicas exist to continue
functioning.
.Pp
One or more component devices is in the faulted state, and insufficient
replicas exist to continue functioning. The underlying conditions are as
follows:
.Bl -bullet -offset 2n
.It
The device could be opened, but the contents did not match expected values.
.It
The number of
.Tn I/O
errors exceeds acceptable levels and the device is faulted to
prevent further use of the device.
.El
.It Sy OFFLINE
The device was explicitly taken offline by the
.Qq Nm Cm offline
command.
.It Sy ONLINE
The device is online and functioning.
.It Sy REMOVED
The device was physically removed while the system was running. Device removal
detection is hardware-dependent and may not be supported on all platforms.
.It Sy UNAVAIL
The device could not be opened. If a pool is imported when a device was
unavailable, then the device will be identified by a unique identifier instead
of its path since the path was never correct in the first place.
.El
.Pp
If a device is removed and later reattached to the system,
.Tn ZFS
attempts to put the device online automatically. Device attach detection is
hardware-dependent and might not be supported on all platforms.
.Ss Hot Spares
.Tn ZFS
allows devices to be associated with pools as
.Qq hot spares .
These devices are not actively used in the pool, but when an active device
fails, it is automatically replaced by a hot spare. To create a pool with hot
spares, specify a 
.Qq spare
.No vdev
with any number of devices. For example,
.Bd -literal -offset 2n
.Li # Ic zpool create pool mirror da0 da1 spare da2 da3
.Ed
.Pp
Spares can be shared across multiple pools, and can be added with the
.Qq Nm Cm add
command and removed with the
.Qq Nm Cm remove
command. Once a spare replacement is initiated, a new "spare"
.No vdev
is created
within the configuration that will remain there until the original device is
replaced. At this point, the hot spare becomes available again if another
device fails.
.Pp
If a pool has a shared spare that is currently being used, the pool can not be
exported since other pools may use this shared spare, which may lead to
potential data corruption.
.Pp
An in-progress spare replacement can be cancelled by detaching the hot spare.
If the original faulted device is detached, then the hot spare assumes its
place in the configuration, and is removed from the spare list of all active
pools.
.Pp
Spares cannot replace log devices.
.Ss Intent Log
The 
.Tn ZFS
Intent Log
.Pq Tn ZIL
satisfies
.Tn POSIX
requirements for synchronous transactions. For instance, databases often
require their transactions to be on stable storage devices when returning from
a system call.
.Tn NFS
and other applications can also use
.Xr fsync 2
to ensure data stability. By default, the intent log is allocated from blocks
within the main pool. However, it might be possible to get better performance
using separate intent log devices such as
.Tn NVRAM
or a dedicated disk. For example:
.Bd -literal -offset 2n
.Li # Ic zpool create pool da0 da1 log da2
.Ed
.Pp
Multiple log devices can also be specified, and they can be mirrored. See the
.Sx EXAMPLES
section for an example of mirroring multiple log devices.
.Pp
Log devices can be added, replaced, attached, detached, imported and exported
as part of the larger pool. Mirrored log devices can be removed by specifying
the top-level mirror for the log.
.Ss Cache devices
Devices can be added to a storage pool as "cache devices." These devices
provide an additional layer of caching between main memory and disk. For
read-heavy workloads, where the working set size is much larger than what can
be cached in main memory, using cache devices allow much more of this working
set to be served from low latency media. Using cache devices provides the
greatest performance improvement for random read-workloads of mostly static
content.
.Pp
To create a pool with cache devices, specify a "cache"
.No vdev
with any number of devices. For example:
.Bd -literal -offset 2n
.Li # Ic zpool create pool da0 da1 cache da2 da3
.Ed
.Pp
Cache devices cannot be mirrored or part of a
.No raidz
configuration. If a read
error is encountered on a cache device, that read
.Tn I/O
is reissued to the original storage pool device, which might be part of a
mirrored or
.No raidz
configuration.
.Pp
The content of the cache devices is considered volatile, as is the case with
other system caches.
.Ss Properties
Each pool has several properties associated with it. Some properties are
read-only statistics while others are configurable and change the behavior of
the pool. The following are read-only properties:
.Bl -tag -width "dedupratio"
.It Sy alloc
Amount of storage space within the pool that has been physically allocated.
.It Sy capacity
Percentage of pool space used. This property can also be referred to by its
shortened column name, "cap".
.It Sy comment
A text string consisting of printable ASCII characters that will be stored
such that it is available even if the pool becomes faulted.  An administrator
can provide additional information about a pool using this property.
.It Sy dedupratio
The deduplication ratio specified for a pool, expressed as a multiplier.
For example, a
.Sy dedupratio
value of 1.76 indicates that 1.76 units of data were stored but only 1 unit of disk space was actually consumed. See
.Xr zfs 8
for a description of the deduplication feature.
.It Sy free
Number of blocks within the pool that are not allocated.
.It Sy expandsize
This property has currently no value on FreeBSD.
.It Sy guid
A unique identifier for the pool.
.It Sy health
The current health of the pool. Health can be
.Qq Sy ONLINE ,
.Qq Sy DEGRADED ,
.Qq Sy FAULTED ,
.Qq Sy OFFLINE ,
.Qq Sy REMOVED ,
or
.Qq Sy UNAVAIL .
.It Sy size
Total size of the storage pool.
.It Sy used
Amount of storage space used within the pool.
.El
.Pp
These space usage properties report actual physical space available to the
storage pool. The physical space can be different from the total amount of
space that any contained datasets can actually use. The amount of space used in
a
.No raidz
configuration depends on the characteristics of the data being written.
In addition,
.Tn ZFS
reserves some space for internal accounting that the
.Xr zfs 8
command takes into account, but the
.Xr zpool 8
command does not. For non-full pools of a reasonable size, these effects should
be invisible. For small pools, or pools that are close to being completely
full, these discrepancies may become more noticeable.
.Pp
The following property can be set at creation time and import time:
.Bl -tag -width 2n
.It Sy altroot
Alternate root directory. If set, this directory is prepended to any mount
points within the pool. This can be used when examining an unknown pool where
the mount points cannot be trusted, or in an alternate boot environment, where
the typical paths are not valid.
.Sy altroot
is not a persistent property. It is valid only while the system is up.
Setting
.Sy altroot 
defaults to using
.Cm cachefile=none ,
though this may be overridden using an explicit setting.
.El
.Pp
The following property can only be set at import time:
.Bl -tag -width 2n
.It Sy readonly Ns = Ns Cm on No | Cm off
If set to
.Cm on ,
pool will be imported in read-only mode with the following restrictions:
.Bl -bullet -offset 2n
.It
Synchronous data in the intent log will not be accessible
.It
Properties of the pool can not be changed
.It
Datasets of this pool can only be mounted read-only
.It
To write to a read-only pool, a export and import of the pool is required.
.El
.El
.Pp
The following properties can be set at creation time and import time, and later
changed with the
.Ic zpool set
command:
.Bl -tag -width 2n
.It Sy autoexpand Ns = Ns Cm on No | Cm off
Controls automatic pool expansion when the underlying LUN is grown. If set to
.Qq Cm on ,
the pool will be resized according to the size of the expanded
device. If the device is part of a mirror or
.No raidz
then all devices within that
.No mirror/ Ns No raidz
group must be expanded before the new space is made available to
the pool. The default behavior is
.Qq off .
This property can also be referred to by its shortened column name,
.Sy expand .
.It Sy autoreplace Ns = Ns Cm on No | Cm off
Controls automatic device replacement. If set to
.Qq Cm off ,
device replacement must be initiated by the administrator by using the 
.Qq Nm Cm replace
command. If set to 
.Qq Cm on ,
any new device, found in the same
physical location as a device that previously belonged to the pool, is
automatically formatted and replaced. The default behavior is
.Qq Cm off .
This property can also be referred to by its shortened column name, "replace".
.It Sy bootfs Ns = Ns Ar pool Ns / Ns Ar dataset
Identifies the default bootable dataset for the root pool. This property is
expected to be set mainly by the installation and upgrade programs.
.It Sy cachefile Ns = Ns Ar path No | Cm none
Controls the location of where the pool configuration is cached. Discovering
all pools on system startup requires a cached copy of the configuration data
that is stored on the root file system. All pools in this cache are
automatically imported when the system boots. Some environments, such as
install and clustering, need to cache this information in a different location
so that pools are not automatically imported. Setting this property caches the
pool configuration in a different location that can later be imported with
.Qq Nm Cm import Fl c .
Setting it to the special value
.Qq Cm none
creates a temporary pool that is never cached, and the special value 
.Cm ''
(empty string) uses the default location.
.It Sy dedupditto Ns = Ns Ar number
Threshold for the number of block ditto copies. If the reference count for a
deduplicated block increases above this number, a new ditto copy of this block
is automatically stored. Deafult setting is
.Cm 0 .
.It Sy delegation Ns = Ns Cm on No | Cm off
Controls whether a non-privileged user is granted access based on the dataset
permissions defined on the dataset. See
.Xr zfs 8
for more information on
.Tn ZFS
delegated administration.
.It Sy failmode Ns = Ns Cm wait No | Cm continue No | Cm panic
Controls the system behavior in the event of catastrophic pool failure. This
condition is typically a result of a loss of connectivity to the underlying
storage device(s) or a failure of all devices within the pool. The behavior of
such an event is determined as follows:
.Bl -tag -width indent
.It Sy wait
Blocks all
.Tn I/O
access until the device connectivity is recovered and the errors are cleared.
This is the default behavior.
.It Sy continue
Returns
.Em EIO
to any new write
.Tn I/O
requests but allows reads to any of the remaining healthy devices. Any write
requests that have yet to be committed to disk would be blocked.
.It Sy panic
Prints out a message to the console and generates a system crash dump.
.El
.It Sy listsnaps Ns = Ns Cm on No | Cm off
Controls whether information about snapshots associated with this pool is
output when
.Qq Nm zfs Cm list
is run without the
.Fl t
option. The default value is
.Cm off .
.It Sy version Ns = Ns Ar version
The current on-disk version of the pool. This can be increased, but never
decreased. The preferred method of updating pools is with the
.Qq Nm Cm upgrade
command, though this property can be used when a specific version is needed
<<<<<<< HEAD
for backwards compatibility. This property can be any number between 1 and the
current version reported by
.Qo Ic zpool upgrade -v Qc .
=======
for backwards compatibility.
Once feature flags is enabled on a pool this property will no longer have a
value.
>>>>>>> 85823a3b
.El
.Sh SUBCOMMANDS
All subcommands that modify state are logged persistently to the pool in their
original form.
.Pp
The
.Nm
command provides subcommands to create and destroy storage pools, add capacity
to storage pools, and provide information about the storage pools. The following
subcommands are supported:
.Bl -tag -width 2n
.It Xo
.Nm
.Op Fl \&?
.Xc
.Pp
Displays a help message.
.It Xo
.Nm
.Cm add
.Op Fl fn
.Ar pool vdev ...
.Xc
.Pp
Adds the specified virtual devices to the given pool. The
.No vdev
specification is described in the
.Qq Sx Virtual Devices
section. The behavior of the
.Fl f
option, and the device checks performed are described in the
.Qq Nm Cm create
subcommand.
.Bl -tag -width indent
.It Fl f
Forces use of
.Ar vdev ,
even if they appear in use or specify a conflicting replication level.
Not all devices can be overridden in this manner.
.It Fl n
Displays the configuration that would be used without actually adding the
.Ar vdev Ns s.
The actual pool creation can still fail due to insufficient privileges or device
sharing.
.Pp
Do not add a disk that is currently configured as a quorum device to a zpool.
After a disk is in the pool, that disk can then be configured as a quorum
device.
.El
.It Xo
.Nm
.Cm attach
.Op Fl f
.Ar pool device new_device
.Xc
.Pp
Attaches
.Ar new_device
to an existing
.Sy zpool
device. The existing device cannot be part of a
.No raidz
configuration. If
.Ar device
is not currently part of a mirrored configuration,
.Ar device
automatically transforms into a two-way mirror of
.Ar device No and Ar new_device .
If
.Ar device
is part of a two-way mirror, attaching
.Ar new_device
creates a three-way mirror, and so on. In either case,
.Ar new_device
begins to resilver immediately.
.Bl -tag -width indent
.It Fl f
Forces use of
.Ar new_device ,
even if its appears to be in use. Not all devices can be overridden in this
manner.
.El
.It Xo
.Nm
.Cm clear
.Op Fl F Op Fl n
.Ar pool
.Op Ar device
.Xc
.Pp
Clears device errors in a pool. If no arguments are specified, all device
errors within the pool are cleared. If one or more devices is specified, only
those errors associated with the specified device or devices are cleared.
.Bl -tag -width indent
.It Fl F
Initiates recovery mode for an unopenable pool. Attempts to discard the last
few transactions in the pool to return it to an openable state. Not all damaged
pools can be recovered by using this option. If successful, the data from the
discarded transactions is irretrievably lost.
.It Fl n
Used in combination with the
.Fl F
flag. Check whether discarding transactions would make the pool openable, but
do not actually discard any transactions.
.El
.It Xo
.Nm
.Cm create
.Op Fl fn
.Op Fl o Ar property Ns = Ns Ar value
.Ar ...
.Op Fl O Ar file-system-property Ns = Ns Ar value
.Ar ...
.Op Fl m Ar mountpoint
.Op Fl R Ar root
.Ar pool vdev ...
.Xc
.Pp
Creates a new storage pool containing the virtual devices specified on the
command line. The pool name must begin with a letter, and can only contain
alphanumeric characters as well as underscore ("_"), dash ("-"), and period
("."). The pool names "mirror", "raidz", "spare" and "log" are reserved, as are
names beginning with the pattern "c[0-9]". The
.No vdev
specification is described in the
.Qq Sx Virtual Devices
section.
.Pp
The command verifies that each device specified is accessible and not currently
in use by another subsystem. There are some uses, such as being currently
mounted, or specified as the dedicated dump device, that prevents a device from
ever being used by
.Tn ZFS
Other uses, such as having a preexisting
.Sy UFS
file system, can be overridden with the
.Fl f
option.
.Pp
The command also checks that the replication strategy for the pool is
consistent. An attempt to combine redundant and non-redundant storage in a
single pool, or to mix disks and files, results in an error unless
.Fl f
is specified. The use of differently sized devices within a single
.No raidz
or mirror group is also flagged as an error unless
.Fl f
is specified.
.Pp
Unless the
.Fl R
option is specified, the default mount point is
.Qq Pa /pool .
The mount point must not exist or must be empty, or else the
root dataset cannot be mounted. This can be overridden with the
.Fl m
option.
.Bl -tag -width indent
.It Fl f
Forces use of 
.Ar vdev Ns s,
even if they appear in use or specify a conflicting replication level.
Not all devices can be overridden in this manner.
.It Fl n
Displays the configuration that would be used without actually creating the
pool. The actual pool creation can still fail due to insufficient privileges or
device sharing.
.It Xo
.Fl o Ar property Ns = Ns Ar value
.Op Fl o Ar property Ns = Ns Ar value
.Ar ...
.Xc
Sets the given pool properties. See the
.Qq Sx Properties
section for a list of valid properties that can be set.
.It Xo
.Fl O
.Ar file-system-property Ns = Ns Ar value
.Op Fl O Ar file-system-property Ns = Ns Ar value
.Ar ...
.Xc
Sets the given file system properties in the root file system of the pool. See
.Xr zfs 8 Properties
for a list of valid properties that
can be set.
.It Fl R Ar root
Equivalent to
.Qq Fl o Cm cachefile=none,altroot= Ns Pa root
.It Fl m Ar mountpoint
Sets the mount point for the root dataset. The default mount point is
.Qq Pa /pool
or
.Qq Cm altroot Ns Pa /pool
if
.Sy altroot
is specified. The mount point must be an absolute path, 
.Qq Cm legacy ,
or
.Qq Cm none .
For more information on dataset mount points, see
.Xr zfs 8 .
.El
.It Xo
.Nm
.Cm destroy
.Op Fl f
.Ar pool
.Xc
.Pp
Destroys the given pool, freeing up any devices for other use. This command
tries to unmount any active datasets before destroying the pool.
.Bl -tag -width indent
.It Fl f
Forces any active datasets contained within the pool to be unmounted.
.El
.It Xo
.Nm
.Cm detach
.Ar pool device
.Xc
.Pp
Detaches
.Ar device
from a mirror. The operation is refused if there are no other valid replicas
of the data.
.It Xo
.Nm
.Cm export
.Op Fl f
.Ar pool ...
.Xc
.Pp
Exports the given pools from the system. All devices are marked as exported,
but are still considered in use by other subsystems. The devices can be moved
between systems (even those of different endianness) and imported as long as a
sufficient number of devices are present.
.Pp
Before exporting the pool, all datasets within the pool are unmounted. A pool
can not be exported if it has a shared spare that is currently being used.
.Pp
For pools to be portable, you must give the
.Nm
command whole disks, not just slices, so that
.Tn ZFS
can label the disks with portable
.Sy EFI
labels. Otherwise, disk drivers on platforms of different endianness will not
recognize the disks.
.Bl -tag -width indent
.It Fl f
Forcefully unmount all datasets, using the
.Qq Nm unmount Fl f
command.
.Pp
This command will forcefully export the pool even if it has a shared spare that
is currently being used. This may lead to potential data corruption.
.El
.It Xo
.Nm
.Cm get
.Ar all | property Ns Op , Ns Ar ...
.Ar pool ...
.Xc
.Pp
Retrieves the given list of properties (or all properties if
.Qq Cm all
is used) for the specified storage pool(s). These properties are displayed with
the following fields:
.Bl -column -offset indent "property"
.It name Ta Name of storage pool
.It property Ta Property name
.It value Ta Property value
.It source Ta Property source, either 'default' or 'local'.
.El
.Pp
See the
.Qq Sx Properties
section for more information on the available pool properties.
.It Xo
.Nm
.Cm history
.Op Fl il
.Op Ar pool
.Ar ...
.Xc
.Pp
Displays the command history of the specified pools or all pools if no pool is
specified.
.Bl -tag -width indent
.It Fl i
Displays internally logged
.Tn ZFS
events in addition to user initiated events.
.It Fl l
Displays log records in long format, which in addition to standard format
includes, the user name, the hostname, and the zone in which the operation was
performed.
.El
.It Xo
.Nm
.Cm import
.Op Fl d Ar dir | Fl c Ar cachefile
.Op Fl D
.Xc
.Pp
Lists pools available to import. If the
.Fl d
option is not specified, this command searches for devices in
.Qq Pa /dev .
The
.Fl d
option can be specified multiple times, and all directories are searched. If
the device appears to be part of an exported pool, this command displays a
summary of the pool with the name of the pool, a numeric identifier, as well as
the
.No vdev
layout and current health of the device for each device or file.
Destroyed pools, pools that were previously destroyed with the
.Qq Nm Cm destroy
command, are not listed unless the
.Fl D
option is specified.
.Pp
The numeric identifier is unique, and can be used instead of the pool name when
multiple exported pools of the same name are available.
.Bl -tag -width indent
.It Fl c Ar cachefile
Reads configuration from the given
.Ar cachefile
that was created with the
.Qq Sy cachefile
pool property. This
.Ar cachefile
is used instead of searching for devices.
.It Fl d Ar dir
Searches for devices or files in
.Ar dir .
The
.Fl d
option can be specified multiple times.
.It Fl D
Lists destroyed pools only.
.El
.It Xo
.Nm
.Cm import
.Op Fl o Ar mntopts
.Op Fl o Ar property Ns = Ns Ar value
.Ar ...
.Op Fl d Ar dir | Fl c Ar cachefile
.Op Fl D
.Op Fl f
.Op Fl m
.Op Fl N
.Op Fl R Ar root
.Op Fl F Op Fl n
.Fl a
.Xc
.Pp
Imports all pools found in the search directories. Identical to the previous
command, except that all pools with a sufficient number of devices available
are imported. Destroyed pools, pools that were previously destroyed with the
.Qq Nm Cm destroy
command, will not be imported unless the
.Fl D
option is specified.
.Bl -tag -width indent
.It Fl o Ar mntopts
Comma-separated list of mount options to use when mounting datasets within the
pool. See
.Xr zfs 8
for a description of dataset properties and mount options.
.It Fl o Ar property Ns = Ns Ar value
Sets the specified property on the imported pool. See the
.Qq Sx Properties
section for more information on the available pool properties.
.It Fl c Ar cachefile
Reads configuration from the given
.Ar cachefile
that was created with the
.Qq Sy cachefile
pool property. This
.Ar cachefile
is used instead of searching for devices.
.It Fl d Ar dir
Searches for devices or files in
.Ar dir .
The
.Fl d
option can be specified multiple times. This option is incompatible with the
.Fl c
option.
.It Fl D
Imports destroyed pools only. The
.Fl f
option is also required.
.It Fl f
Forces import, even if the pool appears to be potentially active.
.It Fl m
Enables import with missing log devices.
.It Fl N
Do not mount any filesystems from the imported pool.
.It Fl R Ar root
Sets the
.Qq Sy cachefile
property to
.Qq Cm none
and the
.Qq Sy altroot
property to
.Qq Ar root
.It Fl F
Recovery mode for a non-importable pool. Attempt to return the pool to an
importable state by discarding the last few transactions. Not all damaged pools
can be recovered by using this option. If successful, the data from the
discarded transactions is irretrievably lost. This option is ignored if the
pool is importable or already imported.
.It Fl n
Used with the
.Fl F
recovery option. Determines whether a non-importable pool can be made
importable again, but does not actually perform the pool recovery. For more
details about pool recovery mode, see the
.Fl F
option, above.
.It Fl a
Searches for and imports all pools found.
.El
.It Xo
.Nm
.Cm import
.Op Fl o Ar mntopts
.Op Fl o Ar property Ns = Ns Ar value
.Ar ...
.Op Fl d Ar dir | Fl c Ar cachefile
.Op Fl D
.Op Fl f
.Op Fl m
.Op Fl N
.Op Fl R Ar root
.Op Fl F Op Fl n
.Ar pool | id
.Op Ar newpool
.Xc
.Pp
Imports a specific pool. A pool can be identified by its name or the numeric
identifier. If
.Ar newpool
is specified, the pool is imported using the name
.Ar newpool .
Otherwise, it is imported with the same name as its exported name.
.Pp
If a device is removed from a system without running
.Qq Nm Cm export
first, the device appears as potentially active. It cannot be determined if
this was a failed export, or whether the device is really in use from another
host. To import a pool in this state, the
.Fl f
option is required.
.Bl -tag -width indent
.It Fl o Ar mntopts
Comma-separated list of mount options to use when mounting datasets within the
pool. See
.Xr zfs 8
for a description of dataset properties and mount options.
.It Fl o Ar property Ns = Ns Ar value
Sets the specified property on the imported pool. See the
.Qq Sx Properties
section for more information on the available pool properties.
.It Fl c Ar cachefile
Reads configuration from the given
.Ar cachefile
that was created with the
.Qq Sy cachefile
pool property. This
.Ar cachefile
is used instead of searching for devices.
.It Fl d Ar dir
Searches for devices or files in
.Ar dir .
The
.Fl d
option can be specified multiple times. This option is incompatible with the
.Fl c
option.
.It Fl D
Imports destroyed pools only. The
.Fl f
option is also required.
.It Fl f
Forces import, even if the pool appears to be potentially active.
.It Fl m
Enables import with missing log devices.
.It Fl N
Do not mount any filesystems from the imported pool.
.It Fl R Ar root
Equivalent to
.Qq Fl o Cm cachefile=none,altroot= Ns Pa root
.It Fl F
Recovery mode for a non-importable pool. Attempt to return the pool to an
importable state by discarding the last few transactions. Not all damaged pools
can be recovered by using this option. If successful, the data from the
discarded transactions is irretrievably lost. This option is ignored if the
pool is importable or already imported.
.It Fl n
Used with the
.Fl F
recovery option. Determines whether a non-importable pool can be made
importable again, but does not actually perform the pool recovery. For more
details about pool recovery mode, see the
.Fl F
option, above.
.El
.It Xo
.Nm
.Cm iostat
.Op Fl T Cm d Ns | Ns Cm u
.Op Fl v
.Op Ar pool
.Ar ...
.Op Ar interval Op Ar count
.Xc
.Pp
Displays
.Tn I/O
statistics for the given pools. When given an interval, the statistics are
printed every
.Ar interval
seconds until
.Sy Ctrl-C
is pressed. If no
.Ar pools
are specified, statistics for every pool in the system is shown. If 
.Ar count
is specified, the command exits after
.Ar count
reports are printed.
.Bl -tag -width indent
.It Fl T Cm d Ns | Ns Cm u
Print a timestamp.
.Pp
Use modifier
.Cm d
for standard date format. See
.Xr date 1 .
Use modifier
.Cm u
for unixtime
.Pq equals Qq Ic date +%s .
.It Fl v
Verbose statistics. Reports usage statistics for individual
.No vdev Ns s
within the pool, in addition to the pool-wide statistics.
.El
.It Xo
.Nm
.Cm labelclear
.Op Fl f
.Ar device
.Xc
.Pp
Removes
.Tn ZFS
label information from the specified
.Ar device .
The
.Ar device
must not be part of an active pool configuration.
.Bl -tag -width indent
.It Fl v
Treat exported or foreign devices as inactive.
.El
.It Xo
.Nm
.Cm list
.Op Fl Hv
.Op Fl o Ar property Ns Op , Ns Ar ...
.Op Fl T Cm d Ns | Ns Cm u
.Op Ar pool
.Ar ...
.Op Ar inverval Op Ar count
.Xc
.Pp
Lists the given pools along with a health status and space usage. When given no
arguments, all pools in the system are listed.
.Pp
When given an interval, the output is printed every
.Ar interval
seconds until
.Sy Ctrl-C
is pressed. If 
.Ar count
is specified, the command exits after
.Ar count
reports are printed.
.Bl -tag -width indent
.It Fl H
Scripted mode. Do not display headers, and separate fields by a single tab
instead of arbitrary space.
.It Fl o Ar property Ns Op , Ns Ar ...
Comma-separated list of properties to display. See the
.Qq Sx Properties
section for a list of valid properties. The default list is
.Sy name ,
.Sy size ,
.Sy used ,
.Sy available ,
.Sy capacity  ,
.Sy health ,
.Sy altroot .
.It Fl T Cm d Ns | Ns Cm u
Print a timestamp.
.Pp
Use modifier
.Cm d
for standard date format. See
.Xr date 1 .
Use modifier
.Cm u
for unixtime
.Pq equals Qq Ic date +%s .
.El
.It Xo
.Nm
.Cm offline
.Op Fl t
.Ar pool device ...
.Xc
.Pp
Takes the specified physical device offline. While the
.Ar device
is offline, no attempt is made to read or write to the device.
.Bl -tag -width indent
.It Fl t
Temporary. Upon reboot, the specified physical device reverts to its previous
state.
.El
.It Xo
.Nm
.Cm online
.Op Fl e
.Ar pool device ...
.Xc
.Pp
Brings the specified physical device online.
.Pp
This command is not applicable to spares or cache devices.
.Bl -tag -width indent
.It Fl e
Expand the device to use all available space. If the device is part of a mirror
or
.No raidz
then all devices must be expanded before the new space will become
available to the pool.
.El
.It Xo
.Nm
.Cm reguid
.Ar pool
.Xc
.Pp
Generates a new unique identifier for the pool.  You must ensure that all
devices in this pool are online and healthy before performing this action.
.It Xo
.Nm
.Cm remove
.Ar pool device ...
.Xc
.Pp
Removes the specified device from the pool. This command currently only
supports removing hot spares, cache, and log devices. A mirrored log device can
be removed by specifying the top-level mirror for the log. Non-log devices that
are part of a mirrored configuration can be removed using the
.Qq Nm Cm detach
command. Non-redundant and
.No raidz
devices cannot be removed from a pool.
.It Xo
.Nm
.Cm replace
.Op Fl f
.Ar pool device
.Op Ar new_device
.Xc
.Pp
Replaces
.Ar old_device
with
.Ar new_device .
This is equivalent to attaching
.Ar new_device ,
waiting for it to resilver, and then detaching
.Ar old_device .
.Pp
The size of 
.Ar new_device
must be greater than or equal to the minimum size
of all the devices in a mirror or
.No raidz
configuration.
.Pp
.Ar new_device
is required if the pool is not redundant. If
.Ar new_device
is not specified, it defaults to
.Ar old_device . 
This form of replacement is useful after an existing disk has failed and has
been physically replaced. In this case, the new disk may have the same
.Pa /dev
path as the old device, even though it is actually a different disk.
.Tn ZFS
recognizes this.
.Bl -tag -width indent
.It Fl f
Forces use of
.Ar new_device ,
even if its appears to be in use. Not all devices can be overridden in this
manner.
.El
.It Xo
.Nm
.Cm scrub
.Op Fl s
.Ar pool ...
.Xc
.Pp
Begins a scrub. The scrub examines all data in the specified pools to verify
that it checksums correctly. For replicated (mirror or
.No raidz )
devices,
.Tn ZFS
automatically repairs any damage discovered during the scrub. The
.Qq Nm Cm status
command reports the progress of the scrub and summarizes the results of the
scrub upon completion.
.Pp
Scrubbing and resilvering are very similar operations. The difference is that
resilvering only examines data that
.Tn ZFS
knows to be out of date (for example, when attaching a new device to a mirror
or replacing an existing device), whereas scrubbing examines all data to
discover silent errors due to hardware faults or disk failure.
.Pp
Because scrubbing and resilvering are
.Tn I/O Ns -intensive
operations,
.Tn ZFS
only allows one at a time. If a scrub is already in progress, the
.Qq Nm Cm scrub
command returns an error. To start a new scrub, you have to stop the old scrub
with the
.Qq Nm Cm scrub Fl s
command first. If a resilver is in progress,
.Tn ZFS
does not allow a scrub to be started until the resilver completes.
.Bl -tag -width indent
.It Fl s
Stop scrubbing.
.El
.It Xo
.Nm
.Cm set
.Ar property Ns = Ns Ar value pool
.Xc
.Pp
Sets the given property on the specified pool. See the
.Qq Sx Properties
section for more information on what properties can be set and acceptable
values.
.It Xo
.Nm
.Cm split
.Op Fl n
.Op Fl R Ar altroot
.Op Fl o Ar mntopts
.Op Fl o Ar property Ns = Ns Ar value
.Ar pool newpool
.Op Ar device ...
.Xc
.Pp
Splits off one disk from each mirrored top-level
.No vdev
in a pool and creates a new pool from the split-off disks. The original pool
must be made up of one or more mirrors and must not be in the process of
resilvering. The
.Cm split
subcommand chooses the last device in each mirror
.No vdev
unless overridden by a device specification on the command line.
.Pp
When using a
.Ar device
argument, 
.Cm split
includes the specified device(s) in a new pool and, should any devices remain 
unspecified, assigns the last device in each mirror
.No vdev
to that pool, as it does normally. If you are uncertain about the outcome of a 
.Cm split
command, use the
.Fl n
("dry-run") option to ensure your command will have the effect you intend.
.Bl -tag -width indent
.It Fl R Ar altroot
Automatically import the newly created pool after splitting, using the
specified
.Ar altroot
parameter for the new pool's alternate root. See the
.Sy altroot
description in the
.Qq Sx Properties
section, above.
.It Fl n
Displays the configuration that would be created without actually splitting the
pool. The actual pool split could still fail due to insufficient privileges or
device status.
.It Fl o Ar mntopts
Comma-separated list of mount options to use when mounting datasets within the
pool. See
.Xr zfs 8
for a description of dataset properties and mount options. Valid only in
conjunction with the
.Fl R
option.
.It Fl o Ar property Ns = Ns Ar value
Sets the specified property on the new pool. See the
.Qq Sx Properties
section, above, for more information on the available pool properties.
.El
.It Xo
.Nm
.Cm status
.Op Fl vx
.Op Fl T Cm d Ns | Ns Cm u
.Op Ar pool
.Ar ...
.Op Ar interval Op Ar count
.Xc
.Pp
Displays the detailed health status for the given pools. If no
.Ar pool
is specified, then the status of each pool in the system is displayed. For more
information on pool and device health, see the
.Qq Sx Device Failure and Recovery
section.
.Pp
When given an interval, the output is printed every
.Ar interval
seconds until
.Sy Ctrl-C
is pressed. If 
.Ar count
is specified, the command exits after
.Ar count
reports are printed.
.Pp
If a scrub or resilver is in progress, this command reports the percentage done
and the estimated time to completion. Both of these are only approximate,
because the amount of data in the pool and the other workloads on the system
can change.
.Bl -tag -width indent
.It Fl x
Only display status for pools that are exhibiting errors or are otherwise
unavailable.
.It Fl v
Displays verbose data error information, printing out a complete list of all
data errors since the last complete pool scrub.
.It Fl T Cm d Ns | Ns Cm u
Print a timestamp.
.Pp
Use modifier
.Cm d
for standard date format. See
.Xr date 1 .
Use modifier
.Cm u
for unixtime
.Pq equals Qq Ic date +%s .
.El
.It Xo
.Nm
.Cm upgrade
.Op Fl v
.Xc
.Pp
Displays pools which do not have all supported features enabled and pools
formatted using a legacy
.Tn ZFS
version number.
These pools can continue to be used, but some features may not be available.
Use
.Nm Cm upgrade Fl a
to enable all features on all pools.
.Bl -tag -width indent
.It Fl v
Displays legacy
.Tn ZFS
versions supported by the current software.
See
.Xr zpool-features.5
for a description of feature flags features supported by the current software.
.El
.It Xo
.Nm
.Cm upgrade
.Op Fl V Ar version
.Fl a | Ar pool ...
.Xc
.Pp
Enables all supported features on the given pool.
Once this is done, the pool will no longer be accessible on systems that do
not support feature flags.
See
.Xr zpool-features.5
for details on compatability with system sthat support feature flags, but do
not support all features enabled on the pool.
.Bl -tag -width indent
.It Fl a
Enables all supported features on all pools.
.It Fl V Ar version
Upgrade to the specified legacy version. If the
.Fl V
flag is specified, no features will be enabled on the pool.
This option can only be used to increase version number up to the last
supported legacy version number.
.El
.El
.Sh EXIT STATUS
The following exit values are returned:
.Bl -tag -offset 2n -width 2n
.It 0
Successful completion.
.It 1
An error occurred.
.It 2
Invalid command line options were specified.
.El
.Sh EXAMPLES
.Bl -tag -width 0n
.It Sy Example 1 No Creating a RAID-Z Storage Pool
.Pp
The following command creates a pool with a single
.No raidz
root
.No vdev
that consists of six disks.
.Bd -literal -offset 2n
.Li # Ic zpool create tank raidz da0 da1 da2 da3 da4 da5
.Ed
.It Sy Example 2 No Creating a Mirrored Storage Pool
.Pp
The following command creates a pool with two mirrors, where each mirror
contains two disks.
.Bd -literal -offset 2n
.Li # Ic zpool create tank mirror da0 da1 mirror da2 da3
.Ed
.It Sy Example 3 No Creating a Tn ZFS No Storage Pool by Using Partitions
.Pp
The following command creates an unmirrored pool using two GPT partitions.
.Bd -literal -offset 2n
.Li # Ic zpool create tank da0p3 da1p3
.Ed
.It Sy Example 4 No Creating a Tn ZFS No Storage Pool by Using Files
.Pp
The following command creates an unmirrored pool using files. While not
recommended, a pool based on files can be useful for experimental purposes.
.Bd -literal -offset 2n
.Li # Ic zpool create tank /path/to/file/a /path/to/file/b
.Ed
.It Sy Example 5 No Adding a Mirror to a Tn ZFS No Storage Pool
.Pp
The following command adds two mirrored disks to the pool
.Em tank ,
assuming the pool is already made up of two-way mirrors. The additional space
is immediately available to any datasets within the pool.
.Bd -literal -offset 2n
.Li # Ic zpool add tank mirror da2 da3
.Ed
.It Sy Example 6 No Listing Available Tn ZFS No Storage Pools
.Pp
The following command lists all available pools on the system.
.Bd -literal -offset 2n
.Li # Ic zpool list
NAME   SIZE  ALLOC   FREE    CAP  DEDUP  HEALTH  ALTROOT
pool  2.70T   473G  2.24T    17%  1.00x  ONLINE  -
test  1.98G  89.5K  1.98G     0%  1.00x  ONLINE  -
.Ed
.It Sy Example 7 No Listing All Properties for a Pool
.Pp
The following command lists all the properties for a pool.
.Bd -literal -offset 2n
.Li # Ic zpool get all pool
pool  size           2.70T       -
pool  capacity       17%         -
pool  altroot        -           default
pool  health         ONLINE      -
pool  guid           2501120270416322443  default
pool  version        28          default
pool  bootfs         pool/root   local
pool  delegation     on          default
pool  autoreplace    off         default
pool  cachefile      -           default
pool  failmode       wait        default
pool  listsnapshots  off         default
pool  autoexpand     off         default
pool  dedupditto     0           default
pool  dedupratio     1.00x       -
pool  free           2.24T       -
pool  allocated      473G        -
pool  readonly       off         -
.Ed
.It Sy Example 8 No Destroying a Tn ZFS No Storage Pool
.Pp
The following command destroys the pool
.Qq Em tank
and any datasets contained within.
.Bd -literal -offset 2n
.Li # Ic zpool destroy -f tank
.Ed
.It Sy Example 9 No Exporting a Tn ZFS No Storage Pool
.Pp
The following command exports the devices in pool
.Em tank
so that they can be relocated or later imported.
.Bd -literal -offset 2n
.Li # Ic zpool export tank
.Ed
.It Sy Example 10 No Importing a Tn ZFS No Storage Pool
.Pp
The following command displays available pools, and then imports the pool
.Qq Em tank
for use on the system.
.Pp
The results from this command are similar to the following:
.Bd -literal -offset 2n
.Li # Ic zpool import

  pool: tank
    id: 15451357997522795478
 state: ONLINE
action: The pool can be imported using its name or numeric identifier.
config:

        tank        ONLINE
          mirror    ONLINE
               da0  ONLINE
               da1  ONLINE
.Ed
.It Xo
.Sy Example 11
Upgrading All
.Tn ZFS
Storage Pools to the Current Version
.Xc
.Pp
The following command upgrades all
.Tn ZFS
Storage pools to the current version of
the software.
.Bd -literal -offset 2n
.Li # Ic zpool upgrade -a
This system is currently running ZFS pool version 28.
.Ed
.It Sy Example 12 No Managing Hot Spares
.Pp
The following command creates a new pool with an available hot spare:
.Bd -literal -offset 2n
.Li # Ic zpool create tank mirror da0 da1 spare da2
.Ed
.Pp
If one of the disks were to fail, the pool would be reduced to the degraded
state. The failed device can be replaced using the following command:
.Bd -literal -offset 2n
.Li # Ic zpool replace tank da0 da2
.Ed
.Pp
Once the data has been resilvered, the spare is automatically removed and is
made available should another device fails. The hot spare can be permanently
removed from the pool using the following command:
.Bd -literal -offset 2n
.Li # Ic zpool remove tank da2
.Ed
.It Xo
.Sy Example 13
Creating a
.Tn ZFS
Pool with Mirrored Separate Intent Logs
.Xc
.Pp
The following command creates a
.Tn ZFS
storage pool consisting of two, two-way
mirrors and mirrored log devices:
.Bd -literal -offset 2n
.Li # Ic zpool create pool mirror da0 da1 mirror da2 da3 log mirror da4 da5
.Ed
.It Sy Example 14 No Adding Cache Devices to a Tn ZFS No Pool
.Pp
The following command adds two disks for use as cache devices to a
.Tn ZFS
storage pool:
.Bd -literal -offset 2n
.Li # Ic zpool add pool cache da2 da3
.Ed
.Pp
Once added, the cache devices gradually fill with content from main memory.
Depending on the size of your cache devices, it could take over an hour for
them to fill. Capacity and reads can be monitored using the
.Cm iostat
subcommand as follows:
.Bd -literal -offset 2n
.Li # Ic zpool iostat -v pool 5
.Ed
.It Sy Example 15 No Removing a Mirrored Log Device
.Pp
The following command removes the mirrored log device
.Em mirror-2 .
.Pp
Given this configuration:
.Bd -literal -offset 2n
   pool: tank
  state: ONLINE
  scrub: none requested
 config:

         NAME        STATE     READ WRITE CKSUM
         tank        ONLINE       0     0     0
           mirror-0  ONLINE       0     0     0
                da0  ONLINE       0     0     0
                da1  ONLINE       0     0     0
           mirror-1  ONLINE       0     0     0
                da2  ONLINE       0     0     0
                da3  ONLINE       0     0     0
         logs
           mirror-2  ONLINE       0     0     0
                da4  ONLINE       0     0     0
                da5  ONLINE       0     0     0
.Ed
.Pp
The command to remove the mirrored log
.Em mirror-2
is:
.Bd -literal -offset 2n
.Li # Ic zpool remove tank mirror-2
.Ed
.It Sy Example 16 No Recovering a Faulted Tn ZFS No Pool
.Pp
If a pool is faulted but recoverable, a message indicating this state is
provided by
.Qq Nm Cm status
if the pool was cached (see the
.Fl c Ar cachefile
argument above), or as part of the error output from a failed
.Qq Nm Cm import
of the pool.
.Pp
Recover a cached pool with the
.Qq Nm Cm clear
command:
.Bd -literal -offset 2n
.Li # Ic zpool clear -F data
Pool data returned to its state as of Tue Sep 08 13:23:35 2009.
Discarded approximately 29 seconds of transactions.
.Ed
.Pp
If the pool configuration was not cached, use
.Qq Nm Cm import
with the recovery mode flag:
.Bd -literal -offset 2n
.Li # Ic zpool import -F data
Pool data returned to its state as of Tue Sep 08 13:23:35 2009.
Discarded approximately 29 seconds of transactions.
.Ed
.El
.Sh SEE ALSO
.Xr zfs 8
.Sh AUTHORS
This manual page is a
.Xr mdoc 7
reimplementation of the
.Tn OpenSolaris
manual page
.Em zpool(1M) ,
modified and customized for
.Fx
and licensed under the Common Development and Distribution License
.Pq Tn CDDL .
.Pp
The
.Xr mdoc 7
implementation of this manual page was initially written by
.An Martin Matuska Aq mm@FreeBSD.org .<|MERGE_RESOLUTION|>--- conflicted
+++ resolved
@@ -1,5 +1,5 @@
 '\" te
-.\" Copyright (c) 2011, Martin Matuska <mm@FreeBSD.org>.
+.\" Copyright (c) 2012, Martin Matuska <mm@FreeBSD.org>.
 .\" All Rights Reserved.
 .\"
 .\" The contents of this file are subject to the terms of the
@@ -20,11 +20,8 @@
 .\" Copyright (c) 2010, Sun Microsystems, Inc. All Rights Reserved.
 .\" Copyright 2011, Nexenta Systems, Inc. All Rights Reserved.
 .\" Copyright (c) 2011, Justin T. Gibbs <gibbs@FreeBSD.org>
-<<<<<<< HEAD
-=======
 .\" Copyright (c) 2012 by Delphix. All Rights Reserved.
 .\" Copyright (c) 2012, Glen Barber <gjb@FreeBSD.org>
->>>>>>> 85823a3b
 .\"
 .\" $FreeBSD$
 .\"
@@ -52,7 +49,7 @@
 .Op Ar device
 .Nm
 .Cm create
-.Op Fl fn
+.Op Fl fnd
 .Op Fl o Ar property Ns = Ns Ar value
 .Ar ...
 .Op Fl O Ar file-system-property Ns = Ns Ar value
@@ -194,7 +191,7 @@
 A
 .Qq virtual device
 .Pq No vdev
-describes a single device or a collection of devices organized according to 
+describes a single device or a collection of devices organized according to
 certain performance and fault characteristics. The following virtual devices
 are supported:
 .Bl -tag -width "XXXXXX"
@@ -242,7 +239,7 @@
 group can have single-, double- , or triple parity, meaning that the
 .No raidz
 group can sustain one, two, or three failures, respectively, without
-losing any data. The 
+losing any data. The
 .Sy raidz1 No vdev
 type specifies a single-parity
 .No raidz
@@ -292,7 +289,7 @@
 .No raidz
 .No vdev
 types are not supported for the intent log. For more information,
-see the 
+see the
 .Qq Sx Intent Log
 section.
 .It Sy cache
@@ -314,13 +311,13 @@
 (known as
 .Qq root
 .No vdev Ns s).
-Data is dynamically distributed across all top-level devices to balance data 
+Data is dynamically distributed across all top-level devices to balance data
 among devices. As new virtual devices are added,
 .Tn ZFS
 automatically places data on the newly available devices.
 .Pp
 Virtual devices are specified one at a time on the command line, separated by
-whitespace. The keywords 
+whitespace. The keywords
 .Qq mirror
 and
 .Qq raidz
@@ -433,7 +430,7 @@
 .Qq hot spares .
 These devices are not actively used in the pool, but when an active device
 fails, it is automatically replaced by a hot spare. To create a pool with hot
-spares, specify a 
+spares, specify a
 .Qq spare
 .No vdev
 with any number of devices. For example,
@@ -463,7 +460,7 @@
 .Pp
 Spares cannot replace log devices.
 .Ss Intent Log
-The 
+The
 .Tn ZFS
 Intent Log
 .Pq Tn ZIL
@@ -542,6 +539,16 @@
 for a description of the deduplication feature.
 .It Sy free
 Number of blocks within the pool that are not allocated.
+.It Sy freeing
+After a file system or snapshot is destroyed, the space it was using is
+returned to the pool asynchronously.
+.Sy freeing
+is the amount of space remaining to be reclaimed.
+Over time
+.Sy freeing
+will decrease while
+.Sy free
+increases.
 .It Sy expandsize
 This property has currently no value on FreeBSD.
 .It Sy guid
@@ -557,11 +564,16 @@
 .Qq Sy UNAVAIL .
 .It Sy size
 Total size of the storage pool.
+.It Sy unsupported@ Ns Ar feature_guid
+Information about unsupported features that are enabled on the pool.
+See
+.Xr zpool-features 5
+for details.
 .It Sy used
 Amount of storage space used within the pool.
 .El
 .Pp
-These space usage properties report actual physical space available to the
+The space usage properties report actual physical space available to the
 storage pool. The physical space can be different from the total amount of
 space that any contained datasets can actually use. The amount of space used in
 a
@@ -587,7 +599,7 @@
 .Sy altroot
 is not a persistent property. It is valid only while the system is up.
 Setting
-.Sy altroot 
+.Sy altroot
 defaults to using
 .Cm cachefile=none ,
 though this may be overridden using an explicit setting.
@@ -632,9 +644,9 @@
 .It Sy autoreplace Ns = Ns Cm on No | Cm off
 Controls automatic device replacement. If set to
 .Qq Cm off ,
-device replacement must be initiated by the administrator by using the 
+device replacement must be initiated by the administrator by using the
 .Qq Nm Cm replace
-command. If set to 
+command. If set to
 .Qq Cm on ,
 any new device, found in the same
 physical location as a device that previously belonged to the pool, is
@@ -655,13 +667,18 @@
 .Qq Nm Cm import Fl c .
 Setting it to the special value
 .Qq Cm none
-creates a temporary pool that is never cached, and the special value 
+creates a temporary pool that is never cached, and the special value
 .Cm ''
 (empty string) uses the default location.
+.It Sy comment Ns = Ns Ar text
+A text string consisting of printable ASCII characters that will be stored
+such that it is available even if the pool becomes faulted.
+An administrator can provide additional information about a pool using this
+property.
 .It Sy dedupditto Ns = Ns Ar number
 Threshold for the number of block ditto copies. If the reference count for a
 deduplicated block increases above this number, a new ditto copy of this block
-is automatically stored. Deafult setting is
+is automatically stored. Default setting is
 .Cm 0 .
 .It Sy delegation Ns = Ns Cm on No | Cm off
 Controls whether a non-privileged user is granted access based on the dataset
@@ -691,6 +708,17 @@
 .It Sy panic
 Prints out a message to the console and generates a system crash dump.
 .El
+.It Sy feature@ Ns Ar feature_name Ns = Ns Sy enabled
+The value of this property is the current state of
+.Ar feature_name .
+The only valid value when setting this property is
+.Sy enabled
+which moves
+.Ar feature_name
+to the enabled state.
+See
+.Xr zpool-features 5
+for details on feature states.
 .It Sy listsnaps Ns = Ns Cm on No | Cm off
 Controls whether information about snapshots associated with this pool is
 output when
@@ -704,15 +732,9 @@
 decreased. The preferred method of updating pools is with the
 .Qq Nm Cm upgrade
 command, though this property can be used when a specific version is needed
-<<<<<<< HEAD
-for backwards compatibility. This property can be any number between 1 and the
-current version reported by
-.Qo Ic zpool upgrade -v Qc .
-=======
 for backwards compatibility.
 Once feature flags is enabled on a pool this property will no longer have a
 value.
->>>>>>> 85823a3b
 .El
 .Sh SUBCOMMANDS
 All subcommands that modify state are logged persistently to the pool in their
@@ -821,7 +843,7 @@
 .It Xo
 .Nm
 .Cm create
-.Op Fl fn
+.Op Fl fnd
 .Op Fl o Ar property Ns = Ns Ar value
 .Ar ...
 .Op Fl O Ar file-system-property Ns = Ns Ar value
@@ -870,9 +892,13 @@
 root dataset cannot be mounted. This can be overridden with the
 .Fl m
 option.
+.Pp
+By default all supported features are enabled on the new pool unless the
+.Fl d
+option is specified.
 .Bl -tag -width indent
 .It Fl f
-Forces use of 
+Forces use of
 .Ar vdev Ns s,
 even if they appear in use or specify a conflicting replication level.
 Not all devices can be overridden in this manner.
@@ -880,6 +906,17 @@
 Displays the configuration that would be used without actually creating the
 pool. The actual pool creation can still fail due to insufficient privileges or
 device sharing.
+.It Fl d
+Do not enable any features on the new pool.
+Individual features can be enabled by setting their corresponding properties
+to
+.Sy enabled
+with the
+.Fl o
+option.
+See
+.Xr zpool-features 5
+for details about feature properties.
 .It Xo
 .Fl o Ar property Ns = Ns Ar value
 .Op Fl o Ar property Ns = Ns Ar value
@@ -908,7 +945,7 @@
 .Qq Cm altroot Ns Pa /pool
 if
 .Sy altroot
-is specified. The mount point must be an absolute path, 
+is specified. The mount point must be an absolute path,
 .Qq Cm legacy ,
 or
 .Qq Cm none .
@@ -1245,7 +1282,7 @@
 .Sy Ctrl-C
 is pressed. If no
 .Ar pools
-are specified, statistics for every pool in the system is shown. If 
+are specified, statistics for every pool in the system is shown. If
 .Ar count
 is specified, the command exits after
 .Ar count
@@ -1303,7 +1340,7 @@
 .Ar interval
 seconds until
 .Sy Ctrl-C
-is pressed. If 
+is pressed. If
 .Ar count
 is specified, the command exits after
 .Ar count
@@ -1312,6 +1349,8 @@
 .It Fl H
 Scripted mode. Do not display headers, and separate fields by a single tab
 instead of arbitrary space.
+.It Fl v
+Show more detailed information.
 .It Fl o Ar property Ns Op , Ns Ar ...
 Comma-separated list of properties to display. See the
 .Qq Sx Properties
@@ -1407,7 +1446,7 @@
 waiting for it to resilver, and then detaching
 .Ar old_device .
 .Pp
-The size of 
+The size of
 .Ar new_device
 must be greater than or equal to the minimum size
 of all the devices in a mirror or
@@ -1418,7 +1457,7 @@
 is required if the pool is not redundant. If
 .Ar new_device
 is not specified, it defaults to
-.Ar old_device . 
+.Ar old_device .
 This form of replacement is useful after an existing disk has failed and has
 been physically replaced. In this case, the new disk may have the same
 .Pa /dev
@@ -1505,12 +1544,12 @@
 .Pp
 When using a
 .Ar device
-argument, 
+argument,
 .Cm split
-includes the specified device(s) in a new pool and, should any devices remain 
+includes the specified device(s) in a new pool and, should any devices remain
 unspecified, assigns the last device in each mirror
 .No vdev
-to that pool, as it does normally. If you are uncertain about the outcome of a 
+to that pool, as it does normally. If you are uncertain about the outcome of a
 .Cm split
 command, use the
 .Fl n
@@ -1563,7 +1602,7 @@
 .Ar interval
 seconds until
 .Sy Ctrl-C
-is pressed. If 
+is pressed. If
 .Ar count
 is specified, the command exits after
 .Ar count
@@ -1889,6 +1928,7 @@
 .El
 .Sh SEE ALSO
 .Xr zfs 8
+.Xr zpool-features 5
 .Sh AUTHORS
 This manual page is a
 .Xr mdoc 7

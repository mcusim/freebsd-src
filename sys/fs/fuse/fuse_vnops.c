--- conflicted
+++ resolved
@@ -654,7 +654,7 @@
 		goto out;
 	}
 	ASSERT_VOP_ELOCKED(*vpp, "fuse_vnop_create");
-	fuse_internal_cache_attrs(*vpp, cred, &feo->attr, feo->attr_valid,
+	fuse_internal_cache_attrs(*vpp, &feo->attr, feo->attr_valid,
 		feo->attr_valid_nsec, NULL);
 
 	fuse_filehandle_init(*vpp, FUFH_RDWR, NULL, td, cred, foo);
@@ -755,51 +755,12 @@
 			goto fake;
 		}
 	}
-<<<<<<< HEAD
 	err = fuse_internal_getattr(vp, vap, cred, td);
 	if (err == ENOTCONN && vnode_isvroot(vp)) {
 		/* see comment in fuse_vfsop_statfs() */
 		goto fake;
 	} else {
 		return err;
-=======
-	fdisp_init(&fdi, 0);
-	if ((err = fdisp_simple_putget_vp(&fdi, FUSE_GETATTR, vp, td, cred))) {
-		if ((err == ENOTCONN) && vnode_isvroot(vp)) {
-			/* see comment in fuse_vfsop_statfs() */
-			fdisp_destroy(&fdi);
-			goto fake;
-		}
-		if (err == ENOENT) {
-			fuse_internal_vnode_disappear(vp);
-		}
-		goto out;
-	}
-
-	fao = (struct fuse_attr_out *)fdi.answ;
-	fuse_internal_cache_attrs(vp, &fao->attr, fao->attr_valid,
-		fao->attr_valid_nsec, vap);
-	if (vap->va_type != vnode_vtype(vp)) {
-		fuse_internal_vnode_disappear(vp);
-		err = ENOENT;
-		goto out;
-	}
-	if ((fvdat->flag & FN_SIZECHANGE) != 0)
-		vap->va_size = fvdat->filesize;
-
-	if (vnode_isreg(vp) && (fvdat->flag & FN_SIZECHANGE) == 0) {
-		/*
-	         * This is for those cases when the file size changed without us
-	         * knowing, and we want to catch up.
-	         */
-		off_t new_filesize = ((struct fuse_attr_out *)
-				      fdi.answ)->attr.size;
-
-		if (fvdat->filesize != new_filesize) {
-			fuse_vnode_setsize(vp, new_filesize);
-			fvdat->flag &= ~FN_SIZECHANGE;
-		}
->>>>>>> 3c8e6f07
 	}
 
 fake:
@@ -859,7 +820,6 @@
 	struct vnode *vp = ap->a_vp;
 	struct vnode *tdvp = ap->a_tdvp;
 	struct componentname *cnp = ap->a_cnp;
-	struct ucred *cred = cnp->cn_cred;
 
 	struct vattr *vap = VTOVA(vp);
 
@@ -901,7 +861,7 @@
 		 * should've updated its mtime and ctime
 		 */
 		fuse_vnode_clear_attr_cache(tdvp);
-		fuse_internal_cache_attrs(vp, cred, &feo->attr, feo->attr_valid,
+		fuse_internal_cache_attrs(vp, &feo->attr, feo->attr_valid,
 			feo->attr_valid_nsec, NULL);
 	}
 out:
@@ -1138,15 +1098,11 @@
 				    __func__,
 				    vnode_mount(vp)->mnt_stat.f_mntonname);
 
-<<<<<<< HEAD
-=======
-				(void)fuse_vnode_setsize(vp, fattr->size);
->>>>>>> 3c8e6f07
 				fvdat->flag &= ~FN_SIZECHANGE;
 			}
 
 			MPASS(feo != NULL);
-			fuse_internal_cache_attrs(*vpp, cred, &feo->attr,
+			fuse_internal_cache_attrs(*vpp, &feo->attr,
 				feo->attr_valid, feo->attr_valid_nsec, NULL);
 			fuse_validity_2_bintime(feo->entry_valid,
 				feo->entry_valid_nsec,
@@ -1811,47 +1767,9 @@
 
 	err = fuse_internal_access(vp, accmode, td, cred);
 	if (err)
-<<<<<<< HEAD
 		return err;
 	else
 		return fuse_internal_setattr(vp, vap, td, cred);
-=======
-		goto out;
-	if ((err = fdisp_wait_answ(&fdi)))
-		goto out;
-	vtyp = IFTOVT(((struct fuse_attr_out *)fdi.answ)->attr.mode);
-
-	if (vnode_vtype(vp) != vtyp) {
-		if (vnode_vtype(vp) == VNON && vtyp != VNON) {
-			SDT_PROBE2(fuse, , vnops, trace, 1, "FUSE: Dang! "
-				"vnode_vtype is VNON and vtype isn't.");
-		} else {
-			/*
-	                 * STALE vnode, ditch
-	                 *
-			 * The vnode has changed its type "behind our back".
-			 * There's nothing really we can do, so let us just
-			 * force an internal revocation and tell the caller to
-			 * try again, if interested.
-	                 */
-			fuse_internal_vnode_disappear(vp);
-			err = EAGAIN;
-		}
-	}
-	if (err == 0) {
-		struct fuse_attr_out *fao = (struct fuse_attr_out*)fdi.answ;
-		fuse_internal_cache_attrs(vp, &fao->attr, fao->attr_valid,
-			fao->attr_valid_nsec, NULL);
-	}
-
-out:
-	fdisp_destroy(&fdi);
-	if (!err && sizechanged) {
-		fuse_vnode_setsize(vp, newsize);
-		VTOFUD(vp)->flag &= ~FN_SIZECHANGE;
-	}
-	return err;
->>>>>>> 3c8e6f07
 }
 
 /*

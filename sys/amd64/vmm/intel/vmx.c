/*-
 * Copyright (c) 2011 NetApp, Inc.
 * All rights reserved.
 *
 * Redistribution and use in source and binary forms, with or without
 * modification, are permitted provided that the following conditions
 * are met:
 * 1. Redistributions of source code must retain the above copyright
 *    notice, this list of conditions and the following disclaimer.
 * 2. Redistributions in binary form must reproduce the above copyright
 *    notice, this list of conditions and the following disclaimer in the
 *    documentation and/or other materials provided with the distribution.
 *
 * THIS SOFTWARE IS PROVIDED BY NETAPP, INC ``AS IS'' AND
 * ANY EXPRESS OR IMPLIED WARRANTIES, INCLUDING, BUT NOT LIMITED TO, THE
 * IMPLIED WARRANTIES OF MERCHANTABILITY AND FITNESS FOR A PARTICULAR PURPOSE
 * ARE DISCLAIMED.  IN NO EVENT SHALL NETAPP, INC OR CONTRIBUTORS BE LIABLE
 * FOR ANY DIRECT, INDIRECT, INCIDENTAL, SPECIAL, EXEMPLARY, OR CONSEQUENTIAL
 * DAMAGES (INCLUDING, BUT NOT LIMITED TO, PROCUREMENT OF SUBSTITUTE GOODS
 * OR SERVICES; LOSS OF USE, DATA, OR PROFITS; OR BUSINESS INTERRUPTION)
 * HOWEVER CAUSED AND ON ANY THEORY OF LIABILITY, WHETHER IN CONTRACT, STRICT
 * LIABILITY, OR TORT (INCLUDING NEGLIGENCE OR OTHERWISE) ARISING IN ANY WAY
 * OUT OF THE USE OF THIS SOFTWARE, EVEN IF ADVISED OF THE POSSIBILITY OF
 * SUCH DAMAGE.
 *
 * $FreeBSD$
 */

#include <sys/cdefs.h>
__FBSDID("$FreeBSD$");

#include <sys/param.h>
#include <sys/systm.h>
#include <sys/smp.h>
#include <sys/kernel.h>
#include <sys/malloc.h>
#include <sys/pcpu.h>
#include <sys/proc.h>
#include <sys/sysctl.h>

#include <vm/vm.h>
#include <vm/pmap.h>

#include <machine/psl.h>
#include <machine/cpufunc.h>
#include <machine/md_var.h>
#include <machine/pmap.h>
#include <machine/segments.h>
#include <machine/specialreg.h>
#include <machine/vmparam.h>

#include <x86/apicreg.h>

#include <machine/vmm.h>
#include "vmm_host.h"
#include "vmm_lapic.h"
#include "vmm_msr.h"
#include "vmm_ktr.h"
#include "vmm_stat.h"

#include "vmx_msr.h"
#include "ept.h"
#include "vmx_cpufunc.h"
#include "vmx.h"
#include "x86.h"
#include "vmx_controls.h"

#define	PINBASED_CTLS_ONE_SETTING					\
	(PINBASED_EXTINT_EXITING	|				\
	 PINBASED_NMI_EXITING		|				\
	 PINBASED_VIRTUAL_NMI)
#define	PINBASED_CTLS_ZERO_SETTING	0

#define PROCBASED_CTLS_WINDOW_SETTING					\
	(PROCBASED_INT_WINDOW_EXITING	|				\
	 PROCBASED_NMI_WINDOW_EXITING)

#define	PROCBASED_CTLS_ONE_SETTING 					\
	(PROCBASED_SECONDARY_CONTROLS	|				\
	 PROCBASED_IO_EXITING		|				\
	 PROCBASED_MSR_BITMAPS		|				\
	 PROCBASED_CTLS_WINDOW_SETTING)
#define	PROCBASED_CTLS_ZERO_SETTING	\
	(PROCBASED_CR3_LOAD_EXITING |	\
	PROCBASED_CR3_STORE_EXITING |	\
	PROCBASED_IO_BITMAPS)

#define	PROCBASED_CTLS2_ONE_SETTING	PROCBASED2_ENABLE_EPT
#define	PROCBASED_CTLS2_ZERO_SETTING	0

#define VM_EXIT_CTLS_ONE_SETTING_NO_PAT					\
	(VM_EXIT_HOST_LMA			|			\
	VM_EXIT_SAVE_EFER			|			\
	VM_EXIT_LOAD_EFER)

#define	VM_EXIT_CTLS_ONE_SETTING					\
	(VM_EXIT_CTLS_ONE_SETTING_NO_PAT       	|			\
	VM_EXIT_SAVE_PAT			|			\
	VM_EXIT_LOAD_PAT)
#define	VM_EXIT_CTLS_ZERO_SETTING	VM_EXIT_SAVE_DEBUG_CONTROLS

#define	VM_ENTRY_CTLS_ONE_SETTING_NO_PAT	VM_ENTRY_LOAD_EFER

#define	VM_ENTRY_CTLS_ONE_SETTING					\
	(VM_ENTRY_CTLS_ONE_SETTING_NO_PAT     	|			\
	VM_ENTRY_LOAD_PAT)
#define	VM_ENTRY_CTLS_ZERO_SETTING					\
	(VM_ENTRY_LOAD_DEBUG_CONTROLS		|			\
	VM_ENTRY_INTO_SMM			|			\
	VM_ENTRY_DEACTIVATE_DUAL_MONITOR)

#define	guest_msr_rw(vmx, msr) \
	msr_bitmap_change_access((vmx)->msr_bitmap, (msr), MSR_BITMAP_ACCESS_RW)

#define	HANDLED		1
#define	UNHANDLED	0

MALLOC_DEFINE(M_VMX, "vmx", "vmx");

SYSCTL_DECL(_hw_vmm);
SYSCTL_NODE(_hw_vmm, OID_AUTO, vmx, CTLFLAG_RW, NULL, NULL);

int vmxon_enabled[MAXCPU];
static char vmxon_region[MAXCPU][PAGE_SIZE] __aligned(PAGE_SIZE);

static uint32_t pinbased_ctls, procbased_ctls, procbased_ctls2;
static uint32_t exit_ctls, entry_ctls;

static uint64_t cr0_ones_mask, cr0_zeros_mask;
SYSCTL_ULONG(_hw_vmm_vmx, OID_AUTO, cr0_ones_mask, CTLFLAG_RD,
	     &cr0_ones_mask, 0, NULL);
SYSCTL_ULONG(_hw_vmm_vmx, OID_AUTO, cr0_zeros_mask, CTLFLAG_RD,
	     &cr0_zeros_mask, 0, NULL);

static uint64_t cr4_ones_mask, cr4_zeros_mask;
SYSCTL_ULONG(_hw_vmm_vmx, OID_AUTO, cr4_ones_mask, CTLFLAG_RD,
	     &cr4_ones_mask, 0, NULL);
SYSCTL_ULONG(_hw_vmm_vmx, OID_AUTO, cr4_zeros_mask, CTLFLAG_RD,
	     &cr4_zeros_mask, 0, NULL);

static int vmx_no_patmsr;

static int vmx_initialized;
SYSCTL_INT(_hw_vmm_vmx, OID_AUTO, initialized, CTLFLAG_RD,
	   &vmx_initialized, 0, "Intel VMX initialized");

/*
 * Virtual NMI blocking conditions.
 *
 * Some processor implementations also require NMI to be blocked if
 * the STI_BLOCKING bit is set. It is possible to detect this at runtime
 * based on the (exit_reason,exit_qual) tuple being set to 
 * (EXIT_REASON_INVAL_VMCS, EXIT_QUAL_NMI_WHILE_STI_BLOCKING).
 *
 * We take the easy way out and also include STI_BLOCKING as one of the
 * gating items for vNMI injection.
 */
static uint64_t nmi_blocking_bits = VMCS_INTERRUPTIBILITY_MOVSS_BLOCKING |
				    VMCS_INTERRUPTIBILITY_NMI_BLOCKING |
				    VMCS_INTERRUPTIBILITY_STI_BLOCKING;

/*
 * Optional capabilities
 */
static int cap_halt_exit;
static int cap_pause_exit;
static int cap_unrestricted_guest;
static int cap_monitor_trap;
 
<<<<<<< HEAD
=======
/* statistics */
static VMM_STAT_INTEL(VMEXIT_HLT_IGNORED, "number of times hlt was ignored");

static struct unrhdr *vpid_unr;
static u_int vpid_alloc_failed;
SYSCTL_UINT(_hw_vmm_vmx, OID_AUTO, vpid_alloc_failed, CTLFLAG_RD,
	    &vpid_alloc_failed, 0, NULL);

>>>>>>> 073f5435
#ifdef KTR
static const char *
exit_reason_to_str(int reason)
{
	static char reasonbuf[32];

	switch (reason) {
	case EXIT_REASON_EXCEPTION:
		return "exception";
	case EXIT_REASON_EXT_INTR:
		return "extint";
	case EXIT_REASON_TRIPLE_FAULT:
		return "triplefault";
	case EXIT_REASON_INIT:
		return "init";
	case EXIT_REASON_SIPI:
		return "sipi";
	case EXIT_REASON_IO_SMI:
		return "iosmi";
	case EXIT_REASON_SMI:
		return "smi";
	case EXIT_REASON_INTR_WINDOW:
		return "intrwindow";
	case EXIT_REASON_NMI_WINDOW:
		return "nmiwindow";
	case EXIT_REASON_TASK_SWITCH:
		return "taskswitch";
	case EXIT_REASON_CPUID:
		return "cpuid";
	case EXIT_REASON_GETSEC:
		return "getsec";
	case EXIT_REASON_HLT:
		return "hlt";
	case EXIT_REASON_INVD:
		return "invd";
	case EXIT_REASON_INVLPG:
		return "invlpg";
	case EXIT_REASON_RDPMC:
		return "rdpmc";
	case EXIT_REASON_RDTSC:
		return "rdtsc";
	case EXIT_REASON_RSM:
		return "rsm";
	case EXIT_REASON_VMCALL:
		return "vmcall";
	case EXIT_REASON_VMCLEAR:
		return "vmclear";
	case EXIT_REASON_VMLAUNCH:
		return "vmlaunch";
	case EXIT_REASON_VMPTRLD:
		return "vmptrld";
	case EXIT_REASON_VMPTRST:
		return "vmptrst";
	case EXIT_REASON_VMREAD:
		return "vmread";
	case EXIT_REASON_VMRESUME:
		return "vmresume";
	case EXIT_REASON_VMWRITE:
		return "vmwrite";
	case EXIT_REASON_VMXOFF:
		return "vmxoff";
	case EXIT_REASON_VMXON:
		return "vmxon";
	case EXIT_REASON_CR_ACCESS:
		return "craccess";
	case EXIT_REASON_DR_ACCESS:
		return "draccess";
	case EXIT_REASON_INOUT:
		return "inout";
	case EXIT_REASON_RDMSR:
		return "rdmsr";
	case EXIT_REASON_WRMSR:
		return "wrmsr";
	case EXIT_REASON_INVAL_VMCS:
		return "invalvmcs";
	case EXIT_REASON_INVAL_MSR:
		return "invalmsr";
	case EXIT_REASON_MWAIT:
		return "mwait";
	case EXIT_REASON_MTF:
		return "mtf";
	case EXIT_REASON_MONITOR:
		return "monitor";
	case EXIT_REASON_PAUSE:
		return "pause";
	case EXIT_REASON_MCE:
		return "mce";
	case EXIT_REASON_TPR:
		return "tpr";
	case EXIT_REASON_APIC:
		return "apic";
	case EXIT_REASON_GDTR_IDTR:
		return "gdtridtr";
	case EXIT_REASON_LDTR_TR:
		return "ldtrtr";
	case EXIT_REASON_EPT_FAULT:
		return "eptfault";
	case EXIT_REASON_EPT_MISCONFIG:
		return "eptmisconfig";
	case EXIT_REASON_INVEPT:
		return "invept";
	case EXIT_REASON_RDTSCP:
		return "rdtscp";
	case EXIT_REASON_VMX_PREEMPT:
		return "vmxpreempt";
	case EXIT_REASON_INVVPID:
		return "invvpid";
	case EXIT_REASON_WBINVD:
		return "wbinvd";
	case EXIT_REASON_XSETBV:
		return "xsetbv";
	default:
		snprintf(reasonbuf, sizeof(reasonbuf), "%d", reason);
		return (reasonbuf);
	}
}

#ifdef SETJMP_TRACE
static const char *
vmx_setjmp_rc2str(int rc)
{
	switch (rc) {
	case VMX_RETURN_DIRECT:
		return "direct";
	case VMX_RETURN_LONGJMP:
		return "longjmp";
	case VMX_RETURN_VMRESUME:
		return "vmresume";
	case VMX_RETURN_VMLAUNCH:
		return "vmlaunch";
	case VMX_RETURN_AST:
		return "ast";
	default:
		return "unknown";
	}
}

#define	SETJMP_TRACE(vmx, vcpu, vmxctx, regname)			  \
	VMM_CTR1((vmx)->vm, (vcpu), "setjmp trace " #regname " 0x%016lx", \
		 (vmxctx)->regname)

static void
vmx_setjmp_trace(struct vmx *vmx, int vcpu, struct vmxctx *vmxctx, int rc)
{
	uint64_t host_rip, host_rsp;

	if (vmxctx != &vmx->ctx[vcpu])
		panic("vmx_setjmp_trace: invalid vmxctx %p; should be %p",
			vmxctx, &vmx->ctx[vcpu]);

	VMM_CTR1((vmx)->vm, (vcpu), "vmxctx = %p", vmxctx);
	VMM_CTR2((vmx)->vm, (vcpu), "setjmp return code %s(%d)",
		 vmx_setjmp_rc2str(rc), rc);

	host_rsp = host_rip = ~0;
	vmread(VMCS_HOST_RIP, &host_rip);
	vmread(VMCS_HOST_RSP, &host_rsp);
	VMM_CTR2((vmx)->vm, (vcpu), "vmcs host_rip 0x%016lx, host_rsp 0x%016lx",
		 host_rip, host_rsp);

	SETJMP_TRACE(vmx, vcpu, vmxctx, host_r15);
	SETJMP_TRACE(vmx, vcpu, vmxctx, host_r14);
	SETJMP_TRACE(vmx, vcpu, vmxctx, host_r13);
	SETJMP_TRACE(vmx, vcpu, vmxctx, host_r12);
	SETJMP_TRACE(vmx, vcpu, vmxctx, host_rbp);
	SETJMP_TRACE(vmx, vcpu, vmxctx, host_rsp);
	SETJMP_TRACE(vmx, vcpu, vmxctx, host_rbx);
	SETJMP_TRACE(vmx, vcpu, vmxctx, host_rip);

	SETJMP_TRACE(vmx, vcpu, vmxctx, guest_rdi);
	SETJMP_TRACE(vmx, vcpu, vmxctx, guest_rsi);
	SETJMP_TRACE(vmx, vcpu, vmxctx, guest_rdx);
	SETJMP_TRACE(vmx, vcpu, vmxctx, guest_rcx);
	SETJMP_TRACE(vmx, vcpu, vmxctx, guest_r8);
	SETJMP_TRACE(vmx, vcpu, vmxctx, guest_r9);
	SETJMP_TRACE(vmx, vcpu, vmxctx, guest_rax);
	SETJMP_TRACE(vmx, vcpu, vmxctx, guest_rbx);
	SETJMP_TRACE(vmx, vcpu, vmxctx, guest_rbp);
	SETJMP_TRACE(vmx, vcpu, vmxctx, guest_r10);
	SETJMP_TRACE(vmx, vcpu, vmxctx, guest_r11);
	SETJMP_TRACE(vmx, vcpu, vmxctx, guest_r12);
	SETJMP_TRACE(vmx, vcpu, vmxctx, guest_r13);
	SETJMP_TRACE(vmx, vcpu, vmxctx, guest_r14);
	SETJMP_TRACE(vmx, vcpu, vmxctx, guest_r15);
	SETJMP_TRACE(vmx, vcpu, vmxctx, guest_cr2);
}
#endif
#else
static void __inline
vmx_setjmp_trace(struct vmx *vmx, int vcpu, struct vmxctx *vmxctx, int rc)
{
	return;
}
#endif	/* KTR */

u_long
vmx_fix_cr0(u_long cr0)
{

	return ((cr0 | cr0_ones_mask) & ~cr0_zeros_mask);
}

u_long
vmx_fix_cr4(u_long cr4)
{

	return ((cr4 | cr4_ones_mask) & ~cr4_zeros_mask);
}

static void
vpid_free(int vpid)
{
	if (vpid < 0 || vpid > 0xffff)
		panic("vpid_free: invalid vpid %d", vpid);

	/*
	 * VPIDs [0,VM_MAXCPU] are special and are not allocated from
	 * the unit number allocator.
	 */

	if (vpid > VM_MAXCPU)
		free_unr(vpid_unr, vpid);
}

static void
vpid_alloc(uint16_t *vpid, int num)
{
	int i, x;

	if (num <= 0 || num > VM_MAXCPU)
		panic("invalid number of vpids requested: %d", num);

	/*
	 * If the "enable vpid" execution control is not enabled then the
	 * VPID is required to be 0 for all vcpus.
	 */
	if ((procbased_ctls2 & PROCBASED2_ENABLE_VPID) == 0) {
		for (i = 0; i < num; i++)
			vpid[i] = 0;
		return;
	}

	/*
	 * Allocate a unique VPID for each vcpu from the unit number allocator.
	 */
	for (i = 0; i < num; i++) {
		x = alloc_unr(vpid_unr);
		if (x == -1)
			break;
		else
			vpid[i] = x;
	}

	if (i < num) {
		atomic_add_int(&vpid_alloc_failed, 1);

		/*
		 * If the unit number allocator does not have enough unique
		 * VPIDs then we need to allocate from the [1,VM_MAXCPU] range.
		 *
		 * These VPIDs are not be unique across VMs but this does not
		 * affect correctness because the combined mappings are also
		 * tagged with the EP4TA which is unique for each VM.
		 *
		 * It is still sub-optimal because the invvpid will invalidate
		 * combined mappings for a particular VPID across all EP4TAs.
		 */
		while (i-- > 0)
			vpid_free(vpid[i]);

		for (i = 0; i < num; i++)
			vpid[i] = i + 1;
	}
}

static void
vpid_init(void)
{
	/*
	 * VPID 0 is required when the "enable VPID" execution control is
	 * disabled.
	 *
	 * VPIDs [1,VM_MAXCPU] are used as the "overflow namespace" when the
	 * unit number allocator does not have sufficient unique VPIDs to
	 * satisfy the allocation.
	 *
	 * The remaining VPIDs are managed by the unit number allocator.
	 */
	vpid_unr = new_unrhdr(VM_MAXCPU + 1, 0xffff, NULL);
}

static void
msr_save_area_init(struct msr_entry *g_area, int *g_count)
{
	int cnt;

	static struct msr_entry guest_msrs[] = {
		{ MSR_KGSBASE, 0, 0 },
	};

	cnt = sizeof(guest_msrs) / sizeof(guest_msrs[0]);
	if (cnt > GUEST_MSR_MAX_ENTRIES)
		panic("guest msr save area overrun");
	bcopy(guest_msrs, g_area, sizeof(guest_msrs));
	*g_count = cnt;
}

static void
vmx_disable(void *arg __unused)
{
	struct invvpid_desc invvpid_desc = { 0 };
	struct invept_desc invept_desc = { 0 };

	if (vmxon_enabled[curcpu]) {
		/*
		 * See sections 25.3.3.3 and 25.3.3.4 in Intel Vol 3b.
		 *
		 * VMXON or VMXOFF are not required to invalidate any TLB
		 * caching structures. This prevents potential retention of
		 * cached information in the TLB between distinct VMX episodes.
		 */
		invvpid(INVVPID_TYPE_ALL_CONTEXTS, invvpid_desc);
		invept(INVEPT_TYPE_ALL_CONTEXTS, invept_desc);
		vmxoff();
	}
	load_cr4(rcr4() & ~CR4_VMXE);
}

static int
vmx_cleanup(void)
{

	if (vpid_unr != NULL) {
		delete_unrhdr(vpid_unr);
		vpid_unr = NULL;
	}

	smp_rendezvous(NULL, vmx_disable, NULL, NULL);

	return (0);
}

static void
vmx_enable(void *arg __unused)
{
	int error;

	load_cr4(rcr4() | CR4_VMXE);

	*(uint32_t *)vmxon_region[curcpu] = vmx_revision();
	error = vmxon(vmxon_region[curcpu]);
	if (error == 0)
		vmxon_enabled[curcpu] = 1;
}

static int
vmx_init(void)
{
	int error;
	uint64_t fixed0, fixed1, feature_control;
	uint32_t tmp;

	/* CPUID.1:ECX[bit 5] must be 1 for processor to support VMX */
	if (!(cpu_feature2 & CPUID2_VMX)) {
		printf("vmx_init: processor does not support VMX operation\n");
		return (ENXIO);
	}

	/*
	 * Verify that MSR_IA32_FEATURE_CONTROL lock and VMXON enable bits
	 * are set (bits 0 and 2 respectively).
	 */
	feature_control = rdmsr(MSR_IA32_FEATURE_CONTROL);
	if ((feature_control & IA32_FEATURE_CONTROL_LOCK) == 0 ||
	    (feature_control & IA32_FEATURE_CONTROL_VMX_EN) == 0) {
		printf("vmx_init: VMX operation disabled by BIOS\n");
		return (ENXIO);
	}

	/* Check support for primary processor-based VM-execution controls */
	error = vmx_set_ctlreg(MSR_VMX_PROCBASED_CTLS,
			       MSR_VMX_TRUE_PROCBASED_CTLS,
			       PROCBASED_CTLS_ONE_SETTING,
			       PROCBASED_CTLS_ZERO_SETTING, &procbased_ctls);
	if (error) {
		printf("vmx_init: processor does not support desired primary "
		       "processor-based controls\n");
		return (error);
	}

	/* Clear the processor-based ctl bits that are set on demand */
	procbased_ctls &= ~PROCBASED_CTLS_WINDOW_SETTING;

	/* Check support for secondary processor-based VM-execution controls */
	error = vmx_set_ctlreg(MSR_VMX_PROCBASED_CTLS2,
			       MSR_VMX_PROCBASED_CTLS2,
			       PROCBASED_CTLS2_ONE_SETTING,
			       PROCBASED_CTLS2_ZERO_SETTING, &procbased_ctls2);
	if (error) {
		printf("vmx_init: processor does not support desired secondary "
		       "processor-based controls\n");
		return (error);
	}

	/* Check support for VPID */
	error = vmx_set_ctlreg(MSR_VMX_PROCBASED_CTLS2, MSR_VMX_PROCBASED_CTLS2,
			       PROCBASED2_ENABLE_VPID, 0, &tmp);
	if (error == 0)
		procbased_ctls2 |= PROCBASED2_ENABLE_VPID;

	/* Check support for pin-based VM-execution controls */
	error = vmx_set_ctlreg(MSR_VMX_PINBASED_CTLS,
			       MSR_VMX_TRUE_PINBASED_CTLS,
			       PINBASED_CTLS_ONE_SETTING,
			       PINBASED_CTLS_ZERO_SETTING, &pinbased_ctls);
	if (error) {
		printf("vmx_init: processor does not support desired "
		       "pin-based controls\n");
		return (error);
	}

	/* Check support for VM-exit controls */
	error = vmx_set_ctlreg(MSR_VMX_EXIT_CTLS, MSR_VMX_TRUE_EXIT_CTLS,
			       VM_EXIT_CTLS_ONE_SETTING,
			       VM_EXIT_CTLS_ZERO_SETTING,
			       &exit_ctls);
	if (error) {
		/* Try again without the PAT MSR bits */
		error = vmx_set_ctlreg(MSR_VMX_EXIT_CTLS,
				       MSR_VMX_TRUE_EXIT_CTLS,
				       VM_EXIT_CTLS_ONE_SETTING_NO_PAT,
				       VM_EXIT_CTLS_ZERO_SETTING,
				       &exit_ctls);
		if (error) {
			printf("vmx_init: processor does not support desired "
			       "exit controls\n");
			return (error);
		} else {
			if (bootverbose)
				printf("vmm: PAT MSR access not supported\n");
			guest_msr_valid(MSR_PAT);
			vmx_no_patmsr = 1;
		}
	}

	/* Check support for VM-entry controls */
	if (!vmx_no_patmsr) {
		error = vmx_set_ctlreg(MSR_VMX_ENTRY_CTLS,
				       MSR_VMX_TRUE_ENTRY_CTLS,
				       VM_ENTRY_CTLS_ONE_SETTING,
				       VM_ENTRY_CTLS_ZERO_SETTING,
				       &entry_ctls);
	} else {
		error = vmx_set_ctlreg(MSR_VMX_ENTRY_CTLS,
				       MSR_VMX_TRUE_ENTRY_CTLS,
				       VM_ENTRY_CTLS_ONE_SETTING_NO_PAT,
				       VM_ENTRY_CTLS_ZERO_SETTING,
				       &entry_ctls);
	}

	if (error) {
		printf("vmx_init: processor does not support desired "
		       "entry controls\n");
		       return (error);
	}

	/*
	 * Check support for optional features by testing them
	 * as individual bits
	 */
	cap_halt_exit = (vmx_set_ctlreg(MSR_VMX_PROCBASED_CTLS,
					MSR_VMX_TRUE_PROCBASED_CTLS,
					PROCBASED_HLT_EXITING, 0,
					&tmp) == 0);

	cap_monitor_trap = (vmx_set_ctlreg(MSR_VMX_PROCBASED_CTLS,
					MSR_VMX_PROCBASED_CTLS,
					PROCBASED_MTF, 0,
					&tmp) == 0);

	cap_pause_exit = (vmx_set_ctlreg(MSR_VMX_PROCBASED_CTLS,
					 MSR_VMX_TRUE_PROCBASED_CTLS,
					 PROCBASED_PAUSE_EXITING, 0,
					 &tmp) == 0);

	cap_unrestricted_guest = (vmx_set_ctlreg(MSR_VMX_PROCBASED_CTLS2,
					MSR_VMX_PROCBASED_CTLS2,
					PROCBASED2_UNRESTRICTED_GUEST, 0,
				        &tmp) == 0);

	/* Initialize EPT */
	error = ept_init();
	if (error) {
		printf("vmx_init: ept initialization failed (%d)\n", error);
		return (error);
	}

	/*
	 * Stash the cr0 and cr4 bits that must be fixed to 0 or 1
	 */
	fixed0 = rdmsr(MSR_VMX_CR0_FIXED0);
	fixed1 = rdmsr(MSR_VMX_CR0_FIXED1);
	cr0_ones_mask = fixed0 & fixed1;
	cr0_zeros_mask = ~fixed0 & ~fixed1;

	/*
	 * CR0_PE and CR0_PG can be set to zero in VMX non-root operation
	 * if unrestricted guest execution is allowed.
	 */
	if (cap_unrestricted_guest)
		cr0_ones_mask &= ~(CR0_PG | CR0_PE);

	/*
	 * Do not allow the guest to set CR0_NW or CR0_CD.
	 */
	cr0_zeros_mask |= (CR0_NW | CR0_CD);

	fixed0 = rdmsr(MSR_VMX_CR4_FIXED0);
	fixed1 = rdmsr(MSR_VMX_CR4_FIXED1);
	cr4_ones_mask = fixed0 & fixed1;
	cr4_zeros_mask = ~fixed0 & ~fixed1;

	vpid_init();

	/* enable VMX operation */
	smp_rendezvous(NULL, vmx_enable, NULL, NULL);

	vmx_initialized = 1;

	return (0);
}

static int
vmx_setup_cr_shadow(int which, struct vmcs *vmcs, uint32_t initial)
{
	int error, mask_ident, shadow_ident;
	uint64_t mask_value;

	if (which != 0 && which != 4)
		panic("vmx_setup_cr_shadow: unknown cr%d", which);

	if (which == 0) {
		mask_ident = VMCS_CR0_MASK;
		mask_value = cr0_ones_mask | cr0_zeros_mask;
		shadow_ident = VMCS_CR0_SHADOW;
	} else {
		mask_ident = VMCS_CR4_MASK;
		mask_value = cr4_ones_mask | cr4_zeros_mask;
		shadow_ident = VMCS_CR4_SHADOW;
	}

	error = vmcs_setreg(vmcs, 0, VMCS_IDENT(mask_ident), mask_value);
	if (error)
		return (error);

	error = vmcs_setreg(vmcs, 0, VMCS_IDENT(shadow_ident), initial);
	if (error)
		return (error);

	return (0);
}
#define	vmx_setup_cr0_shadow(vmcs,init)	vmx_setup_cr_shadow(0, (vmcs), (init))
#define	vmx_setup_cr4_shadow(vmcs,init)	vmx_setup_cr_shadow(4, (vmcs), (init))

static void *
vmx_vminit(struct vm *vm)
{
	uint16_t vpid[VM_MAXCPU];
	int i, error, guest_msr_count;
	struct vmx *vmx;

	vmx = malloc(sizeof(struct vmx), M_VMX, M_WAITOK | M_ZERO);
	if ((uintptr_t)vmx & PAGE_MASK) {
		panic("malloc of struct vmx not aligned on %d byte boundary",
		      PAGE_SIZE);
	}
	vmx->vm = vm;

	/*
	 * Clean up EPTP-tagged guest physical and combined mappings
	 *
	 * VMX transitions are not required to invalidate any guest physical
	 * mappings. So, it may be possible for stale guest physical mappings
	 * to be present in the processor TLBs.
	 *
	 * Combined mappings for this EP4TA are also invalidated for all VPIDs.
	 */
	ept_invalidate_mappings(vtophys(vmx->pml4ept));

	msr_bitmap_initialize(vmx->msr_bitmap);

	/*
	 * It is safe to allow direct access to MSR_GSBASE and MSR_FSBASE.
	 * The guest FSBASE and GSBASE are saved and restored during
	 * vm-exit and vm-entry respectively. The host FSBASE and GSBASE are
	 * always restored from the vmcs host state area on vm-exit.
	 *
	 * The SYSENTER_CS/ESP/EIP MSRs are identical to FS/GSBASE in
	 * how they are saved/restored so can be directly accessed by the
	 * guest.
	 *
	 * Guest KGSBASE is saved and restored in the guest MSR save area.
	 * Host KGSBASE is restored before returning to userland from the pcb.
	 * There will be a window of time when we are executing in the host
	 * kernel context with a value of KGSBASE from the guest. This is ok
	 * because the value of KGSBASE is inconsequential in kernel context.
	 *
	 * MSR_EFER is saved and restored in the guest VMCS area on a
	 * VM exit and entry respectively. It is also restored from the
	 * host VMCS area on a VM exit.
	 */
	if (guest_msr_rw(vmx, MSR_GSBASE) ||
	    guest_msr_rw(vmx, MSR_FSBASE) ||
	    guest_msr_rw(vmx, MSR_SYSENTER_CS_MSR) ||
	    guest_msr_rw(vmx, MSR_SYSENTER_ESP_MSR) ||
	    guest_msr_rw(vmx, MSR_SYSENTER_EIP_MSR) ||
	    guest_msr_rw(vmx, MSR_KGSBASE) ||
	    guest_msr_rw(vmx, MSR_EFER))
		panic("vmx_vminit: error setting guest msr access");

	/*
	 * MSR_PAT is saved and restored in the guest VMCS are on a VM exit
	 * and entry respectively. It is also restored from the host VMCS
	 * area on a VM exit. However, if running on a system with no
	 * MSR_PAT save/restore support, leave access disabled so accesses
	 * will be trapped.
	 */
	if (!vmx_no_patmsr && guest_msr_rw(vmx, MSR_PAT))
		panic("vmx_vminit: error setting guest pat msr access");

	vpid_alloc(vpid, VM_MAXCPU);

	for (i = 0; i < VM_MAXCPU; i++) {
		vmx->vmcs[i].identifier = vmx_revision();
		error = vmclear(&vmx->vmcs[i]);
		if (error != 0) {
			panic("vmx_vminit: vmclear error %d on vcpu %d\n",
			      error, i);
		}

		error = vmcs_set_defaults(&vmx->vmcs[i],
					  (u_long)vmx_longjmp,
					  (u_long)&vmx->ctx[i],
					  vtophys(vmx->pml4ept),
					  pinbased_ctls,
					  procbased_ctls,
					  procbased_ctls2,
					  exit_ctls, entry_ctls,
					  vtophys(vmx->msr_bitmap),
					  vpid[i]);

		if (error != 0)
			panic("vmx_vminit: vmcs_set_defaults error %d", error);

		vmx->cap[i].set = 0;
		vmx->cap[i].proc_ctls = procbased_ctls;

		vmx->state[i].lastcpu = -1;
		vmx->state[i].vpid = vpid[i];

		msr_save_area_init(vmx->guest_msrs[i], &guest_msr_count);

		error = vmcs_set_msr_save(&vmx->vmcs[i],
					  vtophys(vmx->guest_msrs[i]),
					  guest_msr_count);
		if (error != 0)
			panic("vmcs_set_msr_save error %d", error);

		/*
		 * Set up the CR0/4 shadows, and init the read shadow
		 * to the power-on register value from the Intel Sys Arch.
		 *  CR0 - 0x60000010
		 *  CR4 - 0
		 */
		error = vmx_setup_cr0_shadow(&vmx->vmcs[i], 0x60000010);
		if (error != 0)
			panic("vmx_setup_cr0_shadow %d", error);

		error = vmx_setup_cr4_shadow(&vmx->vmcs[i], 0);
		if (error != 0)
			panic("vmx_setup_cr4_shadow %d", error);
	}

	return (vmx);
}

static int
vmx_handle_cpuid(struct vm *vm, int vcpu, struct vmxctx *vmxctx)
{
	int handled, func;
	
	func = vmxctx->guest_rax;

	handled = x86_emulate_cpuid(vm, vcpu,
				    (uint32_t*)(&vmxctx->guest_rax),
				    (uint32_t*)(&vmxctx->guest_rbx),
				    (uint32_t*)(&vmxctx->guest_rcx),
				    (uint32_t*)(&vmxctx->guest_rdx));
	return (handled);
}

static __inline void
vmx_run_trace(struct vmx *vmx, int vcpu)
{
#ifdef KTR
	VMM_CTR1(vmx->vm, vcpu, "Resume execution at 0x%0lx", vmcs_guest_rip());
#endif
}

static __inline void
vmx_exit_trace(struct vmx *vmx, int vcpu, uint64_t rip, uint32_t exit_reason,
	       int handled)
{
#ifdef KTR
	VMM_CTR3(vmx->vm, vcpu, "%s %s vmexit at 0x%0lx",
		 handled ? "handled" : "unhandled",
		 exit_reason_to_str(exit_reason), rip);
#endif
}

static __inline void
vmx_astpending_trace(struct vmx *vmx, int vcpu, uint64_t rip)
{
#ifdef KTR
	VMM_CTR1(vmx->vm, vcpu, "astpending vmexit at 0x%0lx", rip);
#endif
}

static int
vmx_set_pcpu_defaults(struct vmx *vmx, int vcpu)
{
	int error, lastcpu;
	struct vmxstate *vmxstate;
	struct invvpid_desc invvpid_desc = { 0 };

	vmxstate = &vmx->state[vcpu];
	lastcpu = vmxstate->lastcpu;
	vmxstate->lastcpu = curcpu;

	if (lastcpu == curcpu) {
		error = 0;
		goto done;
	}

	vmm_stat_incr(vmx->vm, vcpu, VCPU_MIGRATIONS, 1);

	error = vmwrite(VMCS_HOST_TR_BASE, vmm_get_host_trbase());
	if (error != 0)
		goto done;

	error = vmwrite(VMCS_HOST_GDTR_BASE, vmm_get_host_gdtrbase());
	if (error != 0)
		goto done;

	error = vmwrite(VMCS_HOST_GS_BASE, vmm_get_host_gsbase());
	if (error != 0)
		goto done;

	/*
	 * If we are using VPIDs then invalidate all mappings tagged with 'vpid'
	 *
	 * We do this because this vcpu was executing on a different host
	 * cpu when it last ran. We do not track whether it invalidated
	 * mappings associated with its 'vpid' during that run. So we must
	 * assume that the mappings associated with 'vpid' on 'curcpu' are
	 * stale and invalidate them.
	 *
	 * Note that we incur this penalty only when the scheduler chooses to
	 * move the thread associated with this vcpu between host cpus.
	 *
	 * Note also that this will invalidate mappings tagged with 'vpid'
	 * for "all" EP4TAs.
	 */
	if (vmxstate->vpid != 0) {
		invvpid_desc.vpid = vmxstate->vpid;
		invvpid(INVVPID_TYPE_SINGLE_CONTEXT, invvpid_desc);
	}
done:
	return (error);
}

static void 
vm_exit_update_rip(struct vm_exit *vmexit)
{
	int error;

	error = vmwrite(VMCS_GUEST_RIP, vmexit->rip + vmexit->inst_length);
	if (error)
		panic("vmx_run: error %d writing to VMCS_GUEST_RIP", error);
}

/*
 * We depend on 'procbased_ctls' to have the Interrupt Window Exiting bit set.
 */
CTASSERT((PROCBASED_CTLS_ONE_SETTING & PROCBASED_INT_WINDOW_EXITING) != 0);

static void __inline
vmx_set_int_window_exiting(struct vmx *vmx, int vcpu)
{
	int error;

	vmx->cap[vcpu].proc_ctls |= PROCBASED_INT_WINDOW_EXITING;

	error = vmwrite(VMCS_PRI_PROC_BASED_CTLS, vmx->cap[vcpu].proc_ctls);
	if (error)
		panic("vmx_set_int_window_exiting: vmwrite error %d", error);
}

static void __inline
vmx_clear_int_window_exiting(struct vmx *vmx, int vcpu)
{
	int error;

	vmx->cap[vcpu].proc_ctls &= ~PROCBASED_INT_WINDOW_EXITING;

	error = vmwrite(VMCS_PRI_PROC_BASED_CTLS, vmx->cap[vcpu].proc_ctls);
	if (error)
		panic("vmx_clear_int_window_exiting: vmwrite error %d", error);
}

static void __inline
vmx_set_nmi_window_exiting(struct vmx *vmx, int vcpu)
{
	int error;

	vmx->cap[vcpu].proc_ctls |= PROCBASED_NMI_WINDOW_EXITING;

	error = vmwrite(VMCS_PRI_PROC_BASED_CTLS, vmx->cap[vcpu].proc_ctls);
	if (error)
		panic("vmx_set_nmi_window_exiting: vmwrite error %d", error);
}

static void __inline
vmx_clear_nmi_window_exiting(struct vmx *vmx, int vcpu)
{
	int error;

	vmx->cap[vcpu].proc_ctls &= ~PROCBASED_NMI_WINDOW_EXITING;

	error = vmwrite(VMCS_PRI_PROC_BASED_CTLS, vmx->cap[vcpu].proc_ctls);
	if (error)
		panic("vmx_clear_nmi_window_exiting: vmwrite error %d", error);
}

static int
vmx_inject_nmi(struct vmx *vmx, int vcpu)
{
	int error;
	uint64_t info, interruptibility;

	/* Bail out if no NMI requested */
	if (!vm_nmi_pending(vmx->vm, vcpu))
		return (0);

	error = vmread(VMCS_GUEST_INTERRUPTIBILITY, &interruptibility);
	if (error) {
		panic("vmx_inject_nmi: vmread(interruptibility) %d",
			error);
	}
	if (interruptibility & nmi_blocking_bits)
		goto nmiblocked;

	/*
	 * Inject the virtual NMI. The vector must be the NMI IDT entry
	 * or the VMCS entry check will fail.
	 */
	info = VMCS_INTERRUPTION_INFO_NMI | VMCS_INTERRUPTION_INFO_VALID;
	info |= IDT_NMI;

	error = vmwrite(VMCS_ENTRY_INTR_INFO, info);
	if (error)
		panic("vmx_inject_nmi: vmwrite(intrinfo) %d", error);

	VMM_CTR0(vmx->vm, vcpu, "Injecting vNMI");

	/* Clear the request */
	vm_nmi_clear(vmx->vm, vcpu);
	return (1);

nmiblocked:
	/*
	 * Set the NMI Window Exiting execution control so we can inject
	 * the virtual NMI as soon as blocking condition goes away.
	 */
	vmx_set_nmi_window_exiting(vmx, vcpu);

	VMM_CTR0(vmx->vm, vcpu, "Enabling NMI window exiting");
	return (1);
}

static void
vmx_inject_interrupts(struct vmx *vmx, int vcpu)
{
	int error, vector;
	uint64_t info, rflags, interruptibility;

	const int HWINTR_BLOCKED = VMCS_INTERRUPTIBILITY_STI_BLOCKING |
				   VMCS_INTERRUPTIBILITY_MOVSS_BLOCKING;

	/*
	 * If there is already an interrupt pending then just return.
	 *
	 * This could happen if an interrupt was injected on a prior
	 * VM entry but the actual entry into guest mode was aborted
	 * because of a pending AST.
	 */
	error = vmread(VMCS_ENTRY_INTR_INFO, &info);
	if (error)
		panic("vmx_inject_interrupts: vmread(intrinfo) %d", error);
	if (info & VMCS_INTERRUPTION_INFO_VALID)
		return;

	/*
	 * NMI injection has priority so deal with those first
	 */
	if (vmx_inject_nmi(vmx, vcpu))
		return;

	/* Ask the local apic for a vector to inject */
	vector = lapic_pending_intr(vmx->vm, vcpu);
	if (vector < 0)
		return;

	if (vector < 32 || vector > 255)
		panic("vmx_inject_interrupts: invalid vector %d\n", vector);

	/* Check RFLAGS.IF and the interruptibility state of the guest */
	error = vmread(VMCS_GUEST_RFLAGS, &rflags);
	if (error)
		panic("vmx_inject_interrupts: vmread(rflags) %d", error);

	if ((rflags & PSL_I) == 0)
		goto cantinject;

	error = vmread(VMCS_GUEST_INTERRUPTIBILITY, &interruptibility);
	if (error) {
		panic("vmx_inject_interrupts: vmread(interruptibility) %d",
			error);
	}
	if (interruptibility & HWINTR_BLOCKED)
		goto cantinject;

	/* Inject the interrupt */
	info = VMCS_INTERRUPTION_INFO_HW_INTR | VMCS_INTERRUPTION_INFO_VALID;
	info |= vector;
	error = vmwrite(VMCS_ENTRY_INTR_INFO, info);
	if (error)
		panic("vmx_inject_interrupts: vmwrite(intrinfo) %d", error);

	/* Update the Local APIC ISR */
	lapic_intr_accepted(vmx->vm, vcpu, vector);

	VMM_CTR1(vmx->vm, vcpu, "Injecting hwintr at vector %d", vector);

	return;

cantinject:
	/*
	 * Set the Interrupt Window Exiting execution control so we can inject
	 * the interrupt as soon as blocking condition goes away.
	 */
	vmx_set_int_window_exiting(vmx, vcpu);

	VMM_CTR0(vmx->vm, vcpu, "Enabling interrupt window exiting");
}

static int
vmx_emulate_cr_access(struct vmx *vmx, int vcpu, uint64_t exitqual)
{
	int error, cr, vmcs_guest_cr, vmcs_shadow_cr;
	uint64_t crval, regval, ones_mask, zeros_mask;
	const struct vmxctx *vmxctx;

	/* We only handle mov to %cr0 or %cr4 at this time */
	if ((exitqual & 0xf0) != 0x00)
		return (UNHANDLED);

	cr = exitqual & 0xf;
	if (cr != 0 && cr != 4)
		return (UNHANDLED);

	vmxctx = &vmx->ctx[vcpu];

	/*
	 * We must use vmwrite() directly here because vmcs_setreg() will
	 * call vmclear(vmcs) as a side-effect which we certainly don't want.
	 */
	switch ((exitqual >> 8) & 0xf) {
	case 0:
		regval = vmxctx->guest_rax;
		break;
	case 1:
		regval = vmxctx->guest_rcx;
		break;
	case 2:
		regval = vmxctx->guest_rdx;
		break;
	case 3:
		regval = vmxctx->guest_rbx;
		break;
	case 4:
		error = vmread(VMCS_GUEST_RSP, &regval);
		if (error) {
			panic("vmx_emulate_cr_access: "
			      "error %d reading guest rsp", error);
		}
		break;
	case 5:
		regval = vmxctx->guest_rbp;
		break;
	case 6:
		regval = vmxctx->guest_rsi;
		break;
	case 7:
		regval = vmxctx->guest_rdi;
		break;
	case 8:
		regval = vmxctx->guest_r8;
		break;
	case 9:
		regval = vmxctx->guest_r9;
		break;
	case 10:
		regval = vmxctx->guest_r10;
		break;
	case 11:
		regval = vmxctx->guest_r11;
		break;
	case 12:
		regval = vmxctx->guest_r12;
		break;
	case 13:
		regval = vmxctx->guest_r13;
		break;
	case 14:
		regval = vmxctx->guest_r14;
		break;
	case 15:
		regval = vmxctx->guest_r15;
		break;
	}

	if (cr == 0) {
		ones_mask = cr0_ones_mask;
		zeros_mask = cr0_zeros_mask;
		vmcs_guest_cr = VMCS_GUEST_CR0;
		vmcs_shadow_cr = VMCS_CR0_SHADOW;
	} else {
		ones_mask = cr4_ones_mask;
		zeros_mask = cr4_zeros_mask;
		vmcs_guest_cr = VMCS_GUEST_CR4;
		vmcs_shadow_cr = VMCS_CR4_SHADOW;
	}

	error = vmwrite(vmcs_shadow_cr, regval);
	if (error) {
		panic("vmx_emulate_cr_access: error %d writing cr%d shadow",
		      error, cr);
	}

	crval = regval | ones_mask;
	crval &= ~zeros_mask;
	error = vmwrite(vmcs_guest_cr, crval);
	if (error) {
		panic("vmx_emulate_cr_access: error %d writing cr%d",
		      error, cr);
	}

	if (cr == 0 && regval & CR0_PG) {
		uint64_t efer, entry_ctls;

		/*
		 * If CR0.PG is 1 and EFER.LME is 1 then EFER.LMA and
		 * the "IA-32e mode guest" bit in VM-entry control must be
		 * equal.
		 */
		error = vmread(VMCS_GUEST_IA32_EFER, &efer);
		if (error) {
		  panic("vmx_emulate_cr_access: error %d efer read",
			error);			
		}
		if (efer & EFER_LME) {
			efer |= EFER_LMA;
			error = vmwrite(VMCS_GUEST_IA32_EFER, efer);
			if (error) {
				panic("vmx_emulate_cr_access: error %d"
				      " efer write", error);
			}
			error = vmread(VMCS_ENTRY_CTLS, &entry_ctls);
			if (error) {
				panic("vmx_emulate_cr_access: error %d"
				      " entry ctls read", error);
			}
			entry_ctls |= VM_ENTRY_GUEST_LMA;
			error = vmwrite(VMCS_ENTRY_CTLS, entry_ctls);
			if (error) {
				panic("vmx_emulate_cr_access: error %d"
				      " entry ctls write", error);
			}
		}
	}

	return (HANDLED);
}

static int
vmx_ept_fault(struct vm *vm, int cpu,
	      uint64_t gla, uint64_t gpa, uint64_t rip, int inst_length,
	      uint64_t cr3, uint64_t ept_qual, struct vie *vie)
{
	int read, write, error;

	/* EPT violation on an instruction fetch doesn't make sense here */
	if (ept_qual & EPT_VIOLATION_INST_FETCH)
		return (UNHANDLED);

	/* EPT violation must be a read fault or a write fault */
	read = ept_qual & EPT_VIOLATION_DATA_READ ? 1 : 0;
	write = ept_qual & EPT_VIOLATION_DATA_WRITE ? 1 : 0;
	if ((read | write) == 0)
		return (UNHANDLED);

	/*
	 * The EPT violation must have been caused by accessing a
	 * guest-physical address that is a translation of a guest-linear
	 * address.
	 */
	if ((ept_qual & EPT_VIOLATION_GLA_VALID) == 0 ||
	    (ept_qual & EPT_VIOLATION_XLAT_VALID) == 0) {
		return (UNHANDLED);
	}

	/* Fetch, decode and emulate the faulting instruction */
	if (vmm_fetch_instruction(vm, cpu, rip, inst_length, cr3, vie) != 0)
		return (UNHANDLED);

	if (vmm_decode_instruction(vm, cpu, gla, vie) != 0)
		return (UNHANDLED);

	/*
	 * Check if this is a local apic access
	 */
	if (gpa < DEFAULT_APIC_BASE || gpa >= DEFAULT_APIC_BASE + PAGE_SIZE)
		return (UNHANDLED);

	error = vmm_emulate_instruction(vm, cpu, gpa, vie,
					lapic_mmio_read, lapic_mmio_write, 0);

	return (error ? UNHANDLED : HANDLED);
}

static int
vmx_exit_process(struct vmx *vmx, int vcpu, struct vm_exit *vmexit)
{
	int error, handled;
	struct vmcs *vmcs;
	struct vmxctx *vmxctx;
	uint32_t eax, ecx, edx;
	uint64_t qual, gla, gpa, cr3, intr_info;

	handled = 0;
	vmcs = &vmx->vmcs[vcpu];
	vmxctx = &vmx->ctx[vcpu];
	qual = vmexit->u.vmx.exit_qualification;
	vmexit->exitcode = VM_EXITCODE_BOGUS;

	vmm_stat_incr(vmx->vm, vcpu, VMEXIT_COUNT, 1);

	switch (vmexit->u.vmx.exit_reason) {
	case EXIT_REASON_CR_ACCESS:
		vmm_stat_incr(vmx->vm, vcpu, VMEXIT_CR_ACCESS, 1);
		handled = vmx_emulate_cr_access(vmx, vcpu, qual);
		break;
	case EXIT_REASON_RDMSR:
		vmm_stat_incr(vmx->vm, vcpu, VMEXIT_RDMSR, 1);
		ecx = vmxctx->guest_rcx;
		error = emulate_rdmsr(vmx->vm, vcpu, ecx);
		if (error) {
			vmexit->exitcode = VM_EXITCODE_RDMSR;
			vmexit->u.msr.code = ecx;
		} else
			handled = 1;
		break;
	case EXIT_REASON_WRMSR:
		vmm_stat_incr(vmx->vm, vcpu, VMEXIT_WRMSR, 1);
		eax = vmxctx->guest_rax;
		ecx = vmxctx->guest_rcx;
		edx = vmxctx->guest_rdx;
		error = emulate_wrmsr(vmx->vm, vcpu, ecx,
					(uint64_t)edx << 32 | eax);
		if (error) {
			vmexit->exitcode = VM_EXITCODE_WRMSR;
			vmexit->u.msr.code = ecx;
			vmexit->u.msr.wval = (uint64_t)edx << 32 | eax;
		} else
			handled = 1;
		break;
	case EXIT_REASON_HLT:
		vmm_stat_incr(vmx->vm, vcpu, VMEXIT_HLT, 1);
		/*
		 * If there is an event waiting to be injected then there is
		 * no need to 'hlt'.
		 */
		error = vmread(VMCS_ENTRY_INTR_INFO, &intr_info);
		if (error)
			panic("vmx_exit_process: vmread(intrinfo) %d", error);

		if (intr_info & VMCS_INTERRUPTION_INFO_VALID) {
			handled = 1;
			vmm_stat_incr(vmx->vm, vcpu, VMEXIT_HLT_IGNORED, 1);
		} else
			vmexit->exitcode = VM_EXITCODE_HLT;
		break;
	case EXIT_REASON_MTF:
		vmm_stat_incr(vmx->vm, vcpu, VMEXIT_MTRAP, 1);
		vmexit->exitcode = VM_EXITCODE_MTRAP;
		break;
	case EXIT_REASON_PAUSE:
		vmm_stat_incr(vmx->vm, vcpu, VMEXIT_PAUSE, 1);
		vmexit->exitcode = VM_EXITCODE_PAUSE;
		break;
	case EXIT_REASON_INTR_WINDOW:
		vmm_stat_incr(vmx->vm, vcpu, VMEXIT_INTR_WINDOW, 1);
		vmx_clear_int_window_exiting(vmx, vcpu);
		VMM_CTR0(vmx->vm, vcpu, "Disabling interrupt window exiting");
		return (1);
	case EXIT_REASON_EXT_INTR:
		/*
		 * External interrupts serve only to cause VM exits and allow
		 * the host interrupt handler to run.
		 *
		 * If this external interrupt triggers a virtual interrupt
		 * to a VM, then that state will be recorded by the
		 * host interrupt handler in the VM's softc. We will inject
		 * this virtual interrupt during the subsequent VM enter.
		 */

		/*
		 * This is special. We want to treat this as an 'handled'
		 * VM-exit but not increment the instruction pointer.
		 */
		vmm_stat_incr(vmx->vm, vcpu, VMEXIT_EXTINT, 1);
		return (1);
	case EXIT_REASON_NMI_WINDOW:
		/* Exit to allow the pending virtual NMI to be injected */
		vmm_stat_incr(vmx->vm, vcpu, VMEXIT_NMI_WINDOW, 1);
		vmx_clear_nmi_window_exiting(vmx, vcpu);
		VMM_CTR0(vmx->vm, vcpu, "Disabling NMI window exiting");
		return (1);
	case EXIT_REASON_INOUT:
		vmm_stat_incr(vmx->vm, vcpu, VMEXIT_INOUT, 1);
		vmexit->exitcode = VM_EXITCODE_INOUT;
		vmexit->u.inout.bytes = (qual & 0x7) + 1;
		vmexit->u.inout.in = (qual & 0x8) ? 1 : 0;
		vmexit->u.inout.string = (qual & 0x10) ? 1 : 0;
		vmexit->u.inout.rep = (qual & 0x20) ? 1 : 0;
		vmexit->u.inout.port = (uint16_t)(qual >> 16);
		vmexit->u.inout.eax = (uint32_t)(vmxctx->guest_rax);
		break;
	case EXIT_REASON_CPUID:
		vmm_stat_incr(vmx->vm, vcpu, VMEXIT_CPUID, 1);
		handled = vmx_handle_cpuid(vmx->vm, vcpu, vmxctx);
		break;
	case EXIT_REASON_EPT_FAULT:
		vmm_stat_incr(vmx->vm, vcpu, VMEXIT_EPT_FAULT, 1);
		gla = vmcs_gla();
		gpa = vmcs_gpa();
		cr3 = vmcs_guest_cr3();
		handled = vmx_ept_fault(vmx->vm, vcpu, gla, gpa,
					vmexit->rip, vmexit->inst_length,
					cr3, qual, &vmexit->u.paging.vie);
		if (!handled) {
			vmexit->exitcode = VM_EXITCODE_PAGING;
			vmexit->u.paging.gpa = gpa;
		}
		break;
	default:
		vmm_stat_incr(vmx->vm, vcpu, VMEXIT_UNKNOWN, 1);
		break;
	}

	if (handled) {
		/*
		 * It is possible that control is returned to userland
		 * even though we were able to handle the VM exit in the
		 * kernel.
		 *
		 * In such a case we want to make sure that the userland
		 * restarts guest execution at the instruction *after*
		 * the one we just processed. Therefore we update the
		 * guest rip in the VMCS and in 'vmexit'.
		 */
		vm_exit_update_rip(vmexit);
		vmexit->rip += vmexit->inst_length;
		vmexit->inst_length = 0;

		/*
		 * Special case for spinning up an AP - exit to userspace to
		 * give the controlling process a chance to intercept and
		 * spin up a thread for the AP.
		 */
		if (vmexit->exitcode == VM_EXITCODE_SPINUP_AP)
			handled = 0;
	} else {
		if (vmexit->exitcode == VM_EXITCODE_BOGUS) {
			/*
			 * If this VM exit was not claimed by anybody then
			 * treat it as a generic VMX exit.
			 */
			vmexit->exitcode = VM_EXITCODE_VMX;
			vmexit->u.vmx.error = 0;
		} else {
			/*
			 * The exitcode and collateral have been populated.
			 * The VM exit will be processed further in userland.
			 */
		}
	}
	return (handled);
}

static int
vmx_run(void *arg, int vcpu, register_t rip)
{
	int error, vie, rc, handled, astpending;
	uint32_t exit_reason;
	struct vmx *vmx;
	struct vmxctx *vmxctx;
	struct vmcs *vmcs;
	struct vm_exit *vmexit;
	
	vmx = arg;
	vmcs = &vmx->vmcs[vcpu];
	vmxctx = &vmx->ctx[vcpu];
	vmxctx->launched = 0;

	astpending = 0;
	vmexit = vm_exitinfo(vmx->vm, vcpu);

	/*
	 * XXX Can we avoid doing this every time we do a vm run?
	 */
	VMPTRLD(vmcs);

	/*
	 * XXX
	 * We do this every time because we may setup the virtual machine
	 * from a different process than the one that actually runs it.
	 *
	 * If the life of a virtual machine was spent entirely in the context
	 * of a single process we could do this once in vmcs_set_defaults().
	 */
	if ((error = vmwrite(VMCS_HOST_CR3, rcr3())) != 0)
		panic("vmx_run: error %d writing to VMCS_HOST_CR3", error);

	if ((error = vmwrite(VMCS_GUEST_RIP, rip)) != 0)
		panic("vmx_run: error %d writing to VMCS_GUEST_RIP", error);

	if ((error = vmx_set_pcpu_defaults(vmx, vcpu)) != 0)
		panic("vmx_run: error %d setting up pcpu defaults", error);

	do {
		lapic_timer_tick(vmx->vm, vcpu);
		vmx_inject_interrupts(vmx, vcpu);
		vmx_run_trace(vmx, vcpu);
		rc = vmx_setjmp(vmxctx);
#ifdef SETJMP_TRACE
		vmx_setjmp_trace(vmx, vcpu, vmxctx, rc);
#endif
		switch (rc) {
		case VMX_RETURN_DIRECT:
			if (vmxctx->launched == 0) {
				vmxctx->launched = 1;
				vmx_launch(vmxctx);
			} else
				vmx_resume(vmxctx);
			panic("vmx_launch/resume should not return");
			break;
		case VMX_RETURN_LONGJMP:
			break;			/* vm exit */
		case VMX_RETURN_AST:
			astpending = 1;
			break;
		case VMX_RETURN_VMRESUME:
			vie = vmcs_instruction_error();
			if (vmxctx->launch_error == VM_FAIL_INVALID ||
			    vie != VMRESUME_WITH_NON_LAUNCHED_VMCS) {
				printf("vmresume error %d vmcs inst error %d\n",
					vmxctx->launch_error, vie);
				goto err_exit;
			}
			vmx_launch(vmxctx);	/* try to launch the guest */
			panic("vmx_launch should not return");
			break;
		case VMX_RETURN_VMLAUNCH:
			vie = vmcs_instruction_error();
#if 1
			printf("vmlaunch error %d vmcs inst error %d\n",
				vmxctx->launch_error, vie);
#endif
			goto err_exit;
		default:
			panic("vmx_setjmp returned %d", rc);
		}
		
		/* enable interrupts */
		enable_intr();

		/* collect some basic information for VM exit processing */
		vmexit->rip = rip = vmcs_guest_rip();
		vmexit->inst_length = vmexit_instruction_length();
		vmexit->u.vmx.exit_reason = exit_reason = vmcs_exit_reason();
		vmexit->u.vmx.exit_qualification = vmcs_exit_qualification();

		if (astpending) {
			handled = 1;
			vmexit->inst_length = 0;
			vmexit->exitcode = VM_EXITCODE_BOGUS;
			vmx_astpending_trace(vmx, vcpu, rip);
			vmm_stat_incr(vmx->vm, vcpu, VMEXIT_ASTPENDING, 1);
			break;
		}

		handled = vmx_exit_process(vmx, vcpu, vmexit);
		vmx_exit_trace(vmx, vcpu, rip, exit_reason, handled);

	} while (handled);

	/*
	 * If a VM exit has been handled then the exitcode must be BOGUS
	 * If a VM exit is not handled then the exitcode must not be BOGUS
	 */
	if ((handled && vmexit->exitcode != VM_EXITCODE_BOGUS) ||
	    (!handled && vmexit->exitcode == VM_EXITCODE_BOGUS)) {
		panic("Mismatch between handled (%d) and exitcode (%d)",
		      handled, vmexit->exitcode);
	}

	if (!handled)
		vmm_stat_incr(vmx->vm, vcpu, VMEXIT_USERSPACE, 1);

	VMM_CTR1(vmx->vm, vcpu, "goto userland: exitcode %d",vmexit->exitcode);

	/*
	 * XXX
	 * We need to do this to ensure that any VMCS state cached by the
	 * processor is flushed to memory. We need to do this in case the
	 * VM moves to a different cpu the next time it runs.
	 *
	 * Can we avoid doing this?
	 */
	VMCLEAR(vmcs);
	return (0);

err_exit:
	vmexit->exitcode = VM_EXITCODE_VMX;
	vmexit->u.vmx.exit_reason = (uint32_t)-1;
	vmexit->u.vmx.exit_qualification = (uint32_t)-1;
	vmexit->u.vmx.error = vie;
	VMCLEAR(vmcs);
	return (ENOEXEC);
}

static void
vmx_vmcleanup(void *arg)
{
	int i, error;
	struct vmx *vmx = arg;

	for (i = 0; i < VM_MAXCPU; i++)
		vpid_free(vmx->state[i].vpid);

	/*
	 * XXXSMP we also need to clear the VMCS active on the other vcpus.
	 */
	error = vmclear(&vmx->vmcs[0]);
	if (error != 0)
		panic("vmx_vmcleanup: vmclear error %d on vcpu 0", error);

	ept_vmcleanup(vmx);
	free(vmx, M_VMX);

	return;
}

static register_t *
vmxctx_regptr(struct vmxctx *vmxctx, int reg)
{

	switch (reg) {
	case VM_REG_GUEST_RAX:
		return (&vmxctx->guest_rax);
	case VM_REG_GUEST_RBX:
		return (&vmxctx->guest_rbx);
	case VM_REG_GUEST_RCX:
		return (&vmxctx->guest_rcx);
	case VM_REG_GUEST_RDX:
		return (&vmxctx->guest_rdx);
	case VM_REG_GUEST_RSI:
		return (&vmxctx->guest_rsi);
	case VM_REG_GUEST_RDI:
		return (&vmxctx->guest_rdi);
	case VM_REG_GUEST_RBP:
		return (&vmxctx->guest_rbp);
	case VM_REG_GUEST_R8:
		return (&vmxctx->guest_r8);
	case VM_REG_GUEST_R9:
		return (&vmxctx->guest_r9);
	case VM_REG_GUEST_R10:
		return (&vmxctx->guest_r10);
	case VM_REG_GUEST_R11:
		return (&vmxctx->guest_r11);
	case VM_REG_GUEST_R12:
		return (&vmxctx->guest_r12);
	case VM_REG_GUEST_R13:
		return (&vmxctx->guest_r13);
	case VM_REG_GUEST_R14:
		return (&vmxctx->guest_r14);
	case VM_REG_GUEST_R15:
		return (&vmxctx->guest_r15);
	default:
		break;
	}
	return (NULL);
}

static int
vmxctx_getreg(struct vmxctx *vmxctx, int reg, uint64_t *retval)
{
	register_t *regp;

	if ((regp = vmxctx_regptr(vmxctx, reg)) != NULL) {
		*retval = *regp;
		return (0);
	} else
		return (EINVAL);
}

static int
vmxctx_setreg(struct vmxctx *vmxctx, int reg, uint64_t val)
{
	register_t *regp;

	if ((regp = vmxctx_regptr(vmxctx, reg)) != NULL) {
		*regp = val;
		return (0);
	} else
		return (EINVAL);
}

static int
vmx_shadow_reg(int reg)
{
	int shreg;

	shreg = -1;

	switch (reg) {
	case VM_REG_GUEST_CR0:
		shreg = VMCS_CR0_SHADOW;
                break;
        case VM_REG_GUEST_CR4:
		shreg = VMCS_CR4_SHADOW;
		break;
	default:
		break;
	}

	return (shreg);
}

static int
vmx_getreg(void *arg, int vcpu, int reg, uint64_t *retval)
{
	int running, hostcpu;
	struct vmx *vmx = arg;

	running = vcpu_is_running(vmx->vm, vcpu, &hostcpu);
	if (running && hostcpu != curcpu)
		panic("vmx_getreg: %s%d is running", vm_name(vmx->vm), vcpu);

	if (vmxctx_getreg(&vmx->ctx[vcpu], reg, retval) == 0)
		return (0);

	return (vmcs_getreg(&vmx->vmcs[vcpu], running, reg, retval));
}

static int
vmx_setreg(void *arg, int vcpu, int reg, uint64_t val)
{
	int error, hostcpu, running, shadow;
	uint64_t ctls;
	struct vmx *vmx = arg;

	running = vcpu_is_running(vmx->vm, vcpu, &hostcpu);
	if (running && hostcpu != curcpu)
		panic("vmx_setreg: %s%d is running", vm_name(vmx->vm), vcpu);

	if (vmxctx_setreg(&vmx->ctx[vcpu], reg, val) == 0)
		return (0);

	error = vmcs_setreg(&vmx->vmcs[vcpu], running, reg, val);

	if (error == 0) {
		/*
		 * If the "load EFER" VM-entry control is 1 then the
		 * value of EFER.LMA must be identical to "IA-32e mode guest"
		 * bit in the VM-entry control.
		 */
		if ((entry_ctls & VM_ENTRY_LOAD_EFER) != 0 &&
		    (reg == VM_REG_GUEST_EFER)) {
			vmcs_getreg(&vmx->vmcs[vcpu], running,
				    VMCS_IDENT(VMCS_ENTRY_CTLS), &ctls);
			if (val & EFER_LMA)
				ctls |= VM_ENTRY_GUEST_LMA;
			else
				ctls &= ~VM_ENTRY_GUEST_LMA;
			vmcs_setreg(&vmx->vmcs[vcpu], running,
				    VMCS_IDENT(VMCS_ENTRY_CTLS), ctls);
		}

		shadow = vmx_shadow_reg(reg);
		if (shadow > 0) {
			/*
			 * Store the unmodified value in the shadow
			 */			
			error = vmcs_setreg(&vmx->vmcs[vcpu], running,
				    VMCS_IDENT(shadow), val);
		}
	}

	return (error);
}

static int
vmx_getdesc(void *arg, int vcpu, int reg, struct seg_desc *desc)
{
	struct vmx *vmx = arg;

	return (vmcs_getdesc(&vmx->vmcs[vcpu], reg, desc));
}

static int
vmx_setdesc(void *arg, int vcpu, int reg, struct seg_desc *desc)
{
	struct vmx *vmx = arg;

	return (vmcs_setdesc(&vmx->vmcs[vcpu], reg, desc));
}

static int
vmx_inject(void *arg, int vcpu, int type, int vector, uint32_t code,
	   int code_valid)
{
	int error;
	uint64_t info;
	struct vmx *vmx = arg;
	struct vmcs *vmcs = &vmx->vmcs[vcpu];

	static uint32_t type_map[VM_EVENT_MAX] = {
		0x1,		/* VM_EVENT_NONE */
		0x0,		/* VM_HW_INTR */
		0x2,		/* VM_NMI */
		0x3,		/* VM_HW_EXCEPTION */
		0x4,		/* VM_SW_INTR */
		0x5,		/* VM_PRIV_SW_EXCEPTION */
		0x6,		/* VM_SW_EXCEPTION */
	};

	/*
	 * If there is already an exception pending to be delivered to the
	 * vcpu then just return.
	 */
	error = vmcs_getreg(vmcs, 0, VMCS_IDENT(VMCS_ENTRY_INTR_INFO), &info);
	if (error)
		return (error);

	if (info & VMCS_INTERRUPTION_INFO_VALID)
		return (EAGAIN);

	info = vector | (type_map[type] << 8) | (code_valid ? 1 << 11 : 0);
	info |= VMCS_INTERRUPTION_INFO_VALID;
	error = vmcs_setreg(vmcs, 0, VMCS_IDENT(VMCS_ENTRY_INTR_INFO), info);
	if (error != 0)
		return (error);

	if (code_valid) {
		error = vmcs_setreg(vmcs, 0,
				    VMCS_IDENT(VMCS_ENTRY_EXCEPTION_ERROR),
				    code);
	}
	return (error);
}

static int
vmx_getcap(void *arg, int vcpu, int type, int *retval)
{
	struct vmx *vmx = arg;
	int vcap;
	int ret;

	ret = ENOENT;

	vcap = vmx->cap[vcpu].set;

	switch (type) {
	case VM_CAP_HALT_EXIT:
		if (cap_halt_exit)
			ret = 0;
		break;
	case VM_CAP_PAUSE_EXIT:
		if (cap_pause_exit)
			ret = 0;
		break;
	case VM_CAP_MTRAP_EXIT:
		if (cap_monitor_trap)
			ret = 0;
		break;
	case VM_CAP_UNRESTRICTED_GUEST:
		if (cap_unrestricted_guest)
			ret = 0;
		break;
	default:
		break;
	}

	if (ret == 0)
		*retval = (vcap & (1 << type)) ? 1 : 0;

	return (ret);
}

static int
vmx_setcap(void *arg, int vcpu, int type, int val)
{
	struct vmx *vmx = arg;
	struct vmcs *vmcs = &vmx->vmcs[vcpu];
	uint32_t baseval;
	uint32_t *pptr;
	int error;
	int flag;
	int reg;
	int retval;

	retval = ENOENT;
	pptr = NULL;

	switch (type) {
	case VM_CAP_HALT_EXIT:
		if (cap_halt_exit) {
			retval = 0;
			pptr = &vmx->cap[vcpu].proc_ctls;
			baseval = *pptr;
			flag = PROCBASED_HLT_EXITING;
			reg = VMCS_PRI_PROC_BASED_CTLS;
		}
		break;
	case VM_CAP_MTRAP_EXIT:
		if (cap_monitor_trap) {
			retval = 0;
			pptr = &vmx->cap[vcpu].proc_ctls;
			baseval = *pptr;
			flag = PROCBASED_MTF;
			reg = VMCS_PRI_PROC_BASED_CTLS;
		}
		break;
	case VM_CAP_PAUSE_EXIT:
		if (cap_pause_exit) {
			retval = 0;
			pptr = &vmx->cap[vcpu].proc_ctls;
			baseval = *pptr;
			flag = PROCBASED_PAUSE_EXITING;
			reg = VMCS_PRI_PROC_BASED_CTLS;
		}
		break;
	case VM_CAP_UNRESTRICTED_GUEST:
		if (cap_unrestricted_guest) {
			retval = 0;
			baseval = procbased_ctls2;
			flag = PROCBASED2_UNRESTRICTED_GUEST;
			reg = VMCS_SEC_PROC_BASED_CTLS;
		}
		break;
	default:
		break;
	}

	if (retval == 0) {
		if (val) {
			baseval |= flag;
		} else {
			baseval &= ~flag;
		}
		VMPTRLD(vmcs);
		error = vmwrite(reg, baseval);
		VMCLEAR(vmcs);

		if (error) {
			retval = error;
		} else {
			/*
			 * Update optional stored flags, and record
			 * setting
			 */
			if (pptr != NULL) {
				*pptr = baseval;
			}

			if (val) {
				vmx->cap[vcpu].set |= (1 << type);
			} else {
				vmx->cap[vcpu].set &= ~(1 << type);
			}
		}
	}

        return (retval);
}

struct vmm_ops vmm_ops_intel = {
	vmx_init,
	vmx_cleanup,
	vmx_vminit,
	vmx_run,
	vmx_vmcleanup,
	ept_vmmmap_set,
	ept_vmmmap_get,
	vmx_getreg,
	vmx_setreg,
	vmx_getdesc,
	vmx_setdesc,
	vmx_inject,
	vmx_getcap,
	vmx_setcap
};<|MERGE_RESOLUTION|>--- conflicted
+++ resolved
@@ -167,17 +167,11 @@
 static int cap_unrestricted_guest;
 static int cap_monitor_trap;
  
-<<<<<<< HEAD
-=======
-/* statistics */
-static VMM_STAT_INTEL(VMEXIT_HLT_IGNORED, "number of times hlt was ignored");
-
 static struct unrhdr *vpid_unr;
 static u_int vpid_alloc_failed;
 SYSCTL_UINT(_hw_vmm_vmx, OID_AUTO, vpid_alloc_failed, CTLFLAG_RD,
 	    &vpid_alloc_failed, 0, NULL);
 
->>>>>>> 073f5435
 #ifdef KTR
 static const char *
 exit_reason_to_str(int reason)

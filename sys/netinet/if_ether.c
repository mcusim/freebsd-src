--- conflicted
+++ resolved
@@ -61,7 +61,6 @@
 #include <net/if_llc.h>
 #include <net/ethernet.h>
 #include <net/route.h>
-#include <net/route_internal.h>
 #include <net/vnet.h>
 
 #include <netinet/in.h>
@@ -71,8 +70,6 @@
 #ifdef INET
 #include <netinet/ip_carp.h>
 #endif
-
-#include <net/rt_nhops.h>
 
 #include <net/if_arc.h>
 #include <net/iso88025.h>
@@ -155,12 +152,7 @@
 	addr4.sin_family = AF_INET;
 	addr4.sin_addr.s_addr = addr;
 	IF_AFDATA_WLOCK(ifp);
-<<<<<<< HEAD
-	lla_lookup(LLTABLE(ifp), (LLE_DELETE | LLE_IFADDR),
-	    (struct sockaddr *)&addr4);
-=======
 	lla_delete(LLTABLE(ifp), LLE_IFADDR, (struct sockaddr *)&addr4);
->>>>>>> b4b1367a
 	IF_AFDATA_WUNLOCK(ifp);
 }
 #endif
@@ -310,72 +302,6 @@
 }
 
 /*
- *
- * Saves lle address for @dst in @dst_addr.
- * Returns 0 if address was found&valid.
- */
-int
-arpresolve_fast(struct ifnet *ifp, struct in_addr dst, u_int mflags,
-    u_char *dst_addr)
-{
-	int do_arp, error;
-	struct llentry *la;
-	struct sockaddr_in sin;
-
-	if (mflags & M_BCAST) {
-		memcpy(dst_addr, ifp->if_broadcastaddr, ifp->if_addrlen);
-		return (0);
-	}
-	if (mflags & M_MCAST) {
-		ETHER_MAP_IP_MULTICAST(&dst, dst_addr);
-		return (0);
-	}
-
-	do_arp = 0;
-	error = EAGAIN;
-
-	memset(&sin, 0, sizeof(sin));
-	sin.sin_addr = dst;
-	sin.sin_family = AF_INET;
-	sin.sin_len = sizeof(sin);
-
-	IF_AFDATA_RLOCK(ifp);
-	la = lla_lookup(LLTABLE(ifp), 0, (const struct sockaddr *)&sin);
-
-	/*
-	 * XXX: We need to convert all these checks to single one
-	 */
-	if (la != NULL && (la->la_flags & LLE_VALID) &&
-	    ((la->la_flags & LLE_STATIC) || la->la_expire > time_uptime)) {
-		bcopy(&la->ll_addr, dst_addr, ifp->if_addrlen);
-		/*
-		 * If entry has an expiry time and it is approaching,
-		 * see if we need to send an ARP request within this
-		 * arpt_down interval.
-		 */
-		if (!(la->la_flags & LLE_STATIC) &&
-		    time_uptime + la->la_preempt > la->la_expire) {
-			do_arp = 1;
-			la->la_preempt--;
-		}
-		error = 0;
-	}
-	if (la != NULL)
-		LLE_RUNLOCK(la);
-	IF_AFDATA_RUNLOCK(ifp);
-
-	/*
-	 * XXX: For compat reasons only.
-	 * We should delay the job to slowpath queue.
-	 */
-	if (do_arp != 0)
-		arprequest(ifp, NULL, &dst, NULL);
-
-	return (error);
-}
-
-
-/*
  * Resolve an IP address into an ethernet address.
  * On input:
  *    ifp is the interface we use
@@ -400,14 +326,10 @@
 	struct mbuf *next = NULL;
 	int create, error, renew;
 
-<<<<<<< HEAD
 	if (pflags != NULL)
 		*pflags = 0;
 
-=======
 	create = 0;
-	*lle = NULL;
->>>>>>> b4b1367a
 	if (m != NULL) {
 		if (m->m_flags & M_BCAST) {
 			/* broadcast */
@@ -648,6 +570,7 @@
 	struct arphdr *ah;
 	struct ifnet *ifp = m->m_pkthdr.rcvif;
 	struct llentry *la = NULL;
+	struct rtentry *rt;
 	struct ifaddr *ifa;
 	struct in_ifaddr *ia;
 	struct sockaddr sa;
@@ -657,7 +580,6 @@
 	int req_len;
 	int bridged = 0, is_bridge = 0;
 	int carped, create;
-	struct nhop4_extended nh_ext;
 	struct sockaddr_in sin;
 	sin.sin_len = sizeof(struct sockaddr_in);
 	sin.sin_family = AF_INET;
@@ -934,7 +856,8 @@
 
 			sin.sin_addr = itaddr;
 			/* XXX MRT use table 0 for arp reply  */
-			if (fib4_lookup_nh_ext(0, itaddr, 0, 0, &nh_ext) != 0)
+			rt = in_rtalloc1((struct sockaddr *)&sin, 0, 0UL, 0);
+			if (!rt)
 				goto drop;
 
 			/*
@@ -942,8 +865,11 @@
 			 * as this one came out of, or we'll get into a fight
 			 * over who claims what Ether address.
 			 */
-			if (nh_ext.nh_ifp == ifp)
+			if (!rt->rt_ifp || rt->rt_ifp == ifp) {
+				RTFREE_LOCKED(rt);
 				goto drop;
+			}
+			RTFREE_LOCKED(rt);
 
 			(void)memcpy(ar_tha(ah), ar_sha(ah), ah->ar_hln);
 			(void)memcpy(ar_sha(ah), enaddr, ah->ar_hln);
@@ -957,14 +883,18 @@
 			sin.sin_addr = isaddr;
 
 			/* XXX MRT use table 0 for arp checks */
-			if (fib4_lookup_nh_ext(0, isaddr, 0, 0, &nh_ext) != 0)
+			rt = in_rtalloc1((struct sockaddr *)&sin, 0, 0UL, 0);
+			if (!rt)
 				goto drop;
-			if (nh_ext.nh_ifp != ifp) {
+			if (rt->rt_ifp != ifp) {
 				ARP_LOG(LOG_INFO, "proxy: ignoring request"
-				    " from %s via wrong interface %s\n",
-				    inet_ntoa(isaddr), ifp->if_xname);
+				    " from %s via %s, expecting %s\n",
+				    inet_ntoa(isaddr), ifp->if_xname,
+				    rt->rt_ifp->if_xname);
+				RTFREE_LOCKED(rt);
 				goto drop;
 			}
+			RTFREE_LOCKED(rt);
 
 #ifdef DEBUG_PROXY
 			printf("arp: proxying for %s\n", inet_ntoa(itaddr));

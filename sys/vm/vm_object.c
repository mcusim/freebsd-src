/*-
 * Copyright (c) 1991, 1993
 *	The Regents of the University of California.  All rights reserved.
 *
 * This code is derived from software contributed to Berkeley by
 * The Mach Operating System project at Carnegie-Mellon University.
 *
 * Redistribution and use in source and binary forms, with or without
 * modification, are permitted provided that the following conditions
 * are met:
 * 1. Redistributions of source code must retain the above copyright
 *    notice, this list of conditions and the following disclaimer.
 * 2. Redistributions in binary form must reproduce the above copyright
 *    notice, this list of conditions and the following disclaimer in the
 *    documentation and/or other materials provided with the distribution.
 * 4. Neither the name of the University nor the names of its contributors
 *    may be used to endorse or promote products derived from this software
 *    without specific prior written permission.
 *
 * THIS SOFTWARE IS PROVIDED BY THE REGENTS AND CONTRIBUTORS ``AS IS'' AND
 * ANY EXPRESS OR IMPLIED WARRANTIES, INCLUDING, BUT NOT LIMITED TO, THE
 * IMPLIED WARRANTIES OF MERCHANTABILITY AND FITNESS FOR A PARTICULAR PURPOSE
 * ARE DISCLAIMED.  IN NO EVENT SHALL THE REGENTS OR CONTRIBUTORS BE LIABLE
 * FOR ANY DIRECT, INDIRECT, INCIDENTAL, SPECIAL, EXEMPLARY, OR CONSEQUENTIAL
 * DAMAGES (INCLUDING, BUT NOT LIMITED TO, PROCUREMENT OF SUBSTITUTE GOODS
 * OR SERVICES; LOSS OF USE, DATA, OR PROFITS; OR BUSINESS INTERRUPTION)
 * HOWEVER CAUSED AND ON ANY THEORY OF LIABILITY, WHETHER IN CONTRACT, STRICT
 * LIABILITY, OR TORT (INCLUDING NEGLIGENCE OR OTHERWISE) ARISING IN ANY WAY
 * OUT OF THE USE OF THIS SOFTWARE, EVEN IF ADVISED OF THE POSSIBILITY OF
 * SUCH DAMAGE.
 *
 *	from: @(#)vm_object.c	8.5 (Berkeley) 3/22/94
 *
 *
 * Copyright (c) 1987, 1990 Carnegie-Mellon University.
 * All rights reserved.
 *
 * Authors: Avadis Tevanian, Jr., Michael Wayne Young
 *
 * Permission to use, copy, modify and distribute this software and
 * its documentation is hereby granted, provided that both the copyright
 * notice and this permission notice appear in all copies of the
 * software, derivative works or modified versions, and any portions
 * thereof, and that both notices appear in supporting documentation.
 *
 * CARNEGIE MELLON ALLOWS FREE USE OF THIS SOFTWARE IN ITS "AS IS"
 * CONDITION.  CARNEGIE MELLON DISCLAIMS ANY LIABILITY OF ANY KIND
 * FOR ANY DAMAGES WHATSOEVER RESULTING FROM THE USE OF THIS SOFTWARE.
 *
 * Carnegie Mellon requests users of this software to return to
 *
 *  Software Distribution Coordinator  or  Software.Distribution@CS.CMU.EDU
 *  School of Computer Science
 *  Carnegie Mellon University
 *  Pittsburgh PA 15213-3890
 *
 * any improvements or extensions that they make and grant Carnegie the
 * rights to redistribute these changes.
 */

/*
 *	Virtual memory object module.
 */

#include <sys/cdefs.h>
__FBSDID("$FreeBSD$");

#include "opt_vm.h"

#include <sys/param.h>
#include <sys/systm.h>
#include <sys/lock.h>
#include <sys/mman.h>
#include <sys/mount.h>
#include <sys/kernel.h>
#include <sys/sysctl.h>
#include <sys/mutex.h>
#include <sys/proc.h>		/* for curproc, pageproc */
#include <sys/socket.h>
#include <sys/resourcevar.h>
#include <sys/vnode.h>
#include <sys/vmmeter.h>
#include <sys/sx.h>

#include <vm/vm.h>
#include <vm/vm_param.h>
#include <vm/pmap.h>
#include <vm/vm_map.h>
#include <vm/vm_object.h>
#include <vm/vm_page.h>
#include <vm/vm_pageout.h>
#include <vm/vm_pager.h>
#include <vm/swap_pager.h>
#include <vm/vm_kern.h>
#include <vm/vm_extern.h>
#include <vm/vm_reserv.h>
#include <vm/uma.h>

static int old_msync;
SYSCTL_INT(_vm, OID_AUTO, old_msync, CTLFLAG_RW, &old_msync, 0,
    "Use old (insecure) msync behavior");

static int	vm_object_page_collect_flush(vm_object_t object, vm_page_t p,
		    int pagerflags, int flags, boolean_t *clearobjflags,
		    boolean_t *eio);
static boolean_t vm_object_page_remove_write(vm_page_t p, int flags,
		    boolean_t *clearobjflags);
static void	vm_object_qcollapse(vm_object_t object);
static void	vm_object_vndeallocate(vm_object_t object);

/*
 *	Virtual memory objects maintain the actual data
 *	associated with allocated virtual memory.  A given
 *	page of memory exists within exactly one object.
 *
 *	An object is only deallocated when all "references"
 *	are given up.  Only one "reference" to a given
 *	region of an object should be writeable.
 *
 *	Associated with each object is a list of all resident
 *	memory pages belonging to that object; this list is
 *	maintained by the "vm_page" module, and locked by the object's
 *	lock.
 *
 *	Each object also records a "pager" routine which is
 *	used to retrieve (and store) pages to the proper backing
 *	storage.  In addition, objects may be backed by other
 *	objects from which they were virtual-copied.
 *
 *	The only items within the object structure which are
 *	modified after time of creation are:
 *		reference count		locked by object's lock
 *		pager routine		locked by object's lock
 *
 */

struct object_q vm_object_list;
struct mtx vm_object_list_mtx;	/* lock for object list and count */

struct vm_object kernel_object_store;
struct vm_object kmem_object_store;

static SYSCTL_NODE(_vm_stats, OID_AUTO, object, CTLFLAG_RD, 0,
    "VM object stats");

static long object_collapses;
SYSCTL_LONG(_vm_stats_object, OID_AUTO, collapses, CTLFLAG_RD,
    &object_collapses, 0, "VM object collapses");

static long object_bypasses;
SYSCTL_LONG(_vm_stats_object, OID_AUTO, bypasses, CTLFLAG_RD,
    &object_bypasses, 0, "VM object bypasses");

static uma_zone_t obj_zone;

static int vm_object_zinit(void *mem, int size, int flags);

#ifdef INVARIANTS
static void vm_object_zdtor(void *mem, int size, void *arg);

static void
vm_object_zdtor(void *mem, int size, void *arg)
{
	vm_object_t object;

	object = (vm_object_t)mem;
	KASSERT(object->resident_page_count == 0,
	    ("object %p resident_page_count = %d",
	    object, object->resident_page_count));
	KASSERT(TAILQ_EMPTY(&object->memq),
	    ("object %p has resident pages",
	    object));
#if VM_NRESERVLEVEL > 0
	KASSERT(LIST_EMPTY(&object->rvq),
	    ("object %p has reservations",
	    object));
#endif
	KASSERT(object->cached_page_count == 0,
	    ("object %p has cached pages",
	    object));
	KASSERT(object->paging_in_progress == 0,
	    ("object %p paging_in_progress = %d",
	    object, object->paging_in_progress));
	KASSERT(object->shadow_count == 0,
	    ("object %p shadow_count = %d",
	    object, object->shadow_count));
}
#endif

static int
vm_object_zinit(void *mem, int size, int flags)
{
	vm_object_t object;

	object = (vm_object_t)mem;
	bzero(&object->mtx, sizeof(object->mtx));
	VM_OBJECT_LOCK_INIT(object, "standard object");

	/* These are true for any object that has been freed */
	object->paging_in_progress = 0;
	object->resident_page_count = 0;
	object->shadow_count = 0;
	return (0);
}

void
_vm_object_allocate(objtype_t type, vm_pindex_t size, vm_object_t object)
{

	TAILQ_INIT(&object->memq);
	LIST_INIT(&object->shadow_head);

	object->rtree.rt_root = 0;
	object->type = type;
	object->size = size;
	object->generation = 1;
	object->ref_count = 1;
	object->memattr = VM_MEMATTR_DEFAULT;
	object->flags = 0;
	object->cred = NULL;
	object->charge = 0;
	if ((object->type == OBJT_DEFAULT) || (object->type == OBJT_SWAP))
		object->flags = OBJ_ONEMAPPING;
	object->pg_color = 0;
	object->handle = NULL;
	object->backing_object = NULL;
	object->backing_object_offset = (vm_ooffset_t) 0;
#if VM_NRESERVLEVEL > 0
	LIST_INIT(&object->rvq);
#endif

	mtx_lock(&vm_object_list_mtx);
	TAILQ_INSERT_TAIL(&vm_object_list, object, object_list);
	mtx_unlock(&vm_object_list_mtx);
}

/*
 *	vm_object_init:
 *
 *	Initialize the VM objects module.
 */
void
vm_object_init(void)
{
	TAILQ_INIT(&vm_object_list);
	mtx_init(&vm_object_list_mtx, "vm object_list", NULL, MTX_DEF);
	
	VM_OBJECT_LOCK_INIT(kernel_object, "kernel object");
	_vm_object_allocate(OBJT_PHYS, OFF_TO_IDX(VM_MAX_KERNEL_ADDRESS - VM_MIN_KERNEL_ADDRESS),
	    kernel_object);
#if VM_NRESERVLEVEL > 0
	kernel_object->flags |= OBJ_COLORED;
	kernel_object->pg_color = (u_short)atop(VM_MIN_KERNEL_ADDRESS);
#endif

	VM_OBJECT_LOCK_INIT(kmem_object, "kmem object");
	_vm_object_allocate(OBJT_PHYS, OFF_TO_IDX(VM_MAX_KERNEL_ADDRESS - VM_MIN_KERNEL_ADDRESS),
	    kmem_object);
#if VM_NRESERVLEVEL > 0
	kmem_object->flags |= OBJ_COLORED;
	kmem_object->pg_color = (u_short)atop(VM_MIN_KERNEL_ADDRESS);
#endif

	/*
	 * The lock portion of struct vm_object must be type stable due
	 * to vm_pageout_fallback_object_lock locking a vm object
	 * without holding any references to it.
	 */
	obj_zone = uma_zcreate("VM OBJECT", sizeof (struct vm_object), NULL,
#ifdef INVARIANTS
	    vm_object_zdtor,
#else
	    NULL,
#endif
	    vm_object_zinit, NULL, UMA_ALIGN_PTR, UMA_ZONE_VM|UMA_ZONE_NOFREE);
}

void
vm_object_clear_flag(vm_object_t object, u_short bits)
{

	VM_OBJECT_LOCK_ASSERT(object, MA_OWNED);
	object->flags &= ~bits;
}

/*
 *	Sets the default memory attribute for the specified object.  Pages
 *	that are allocated to this object are by default assigned this memory
 *	attribute.
 *
 *	Presently, this function must be called before any pages are allocated
 *	to the object.  In the future, this requirement may be relaxed for
 *	"default" and "swap" objects.
 */
int
vm_object_set_memattr(vm_object_t object, vm_memattr_t memattr)
{

	VM_OBJECT_LOCK_ASSERT(object, MA_OWNED);
	switch (object->type) {
	case OBJT_DEFAULT:
	case OBJT_DEVICE:
	case OBJT_PHYS:
	case OBJT_SG:
	case OBJT_SWAP:
	case OBJT_VNODE:
		if (object->resident_page_count == 0)
			return (KERN_FAILURE);
		break;
	case OBJT_DEAD:
		return (KERN_INVALID_ARGUMENT);
	}
	object->memattr = memattr;
	return (KERN_SUCCESS);
}

void
vm_object_pip_add(vm_object_t object, short i)
{

	VM_OBJECT_LOCK_ASSERT(object, MA_OWNED);
	object->paging_in_progress += i;
}

void
vm_object_pip_subtract(vm_object_t object, short i)
{

	VM_OBJECT_LOCK_ASSERT(object, MA_OWNED);
	object->paging_in_progress -= i;
}

void
vm_object_pip_wakeup(vm_object_t object)
{

	VM_OBJECT_LOCK_ASSERT(object, MA_OWNED);
	object->paging_in_progress--;
	if ((object->flags & OBJ_PIPWNT) && object->paging_in_progress == 0) {
		vm_object_clear_flag(object, OBJ_PIPWNT);
		wakeup(object);
	}
}

void
vm_object_pip_wakeupn(vm_object_t object, short i)
{

	VM_OBJECT_LOCK_ASSERT(object, MA_OWNED);
	if (i)
		object->paging_in_progress -= i;
	if ((object->flags & OBJ_PIPWNT) && object->paging_in_progress == 0) {
		vm_object_clear_flag(object, OBJ_PIPWNT);
		wakeup(object);
	}
}

void
vm_object_pip_wait(vm_object_t object, char *waitid)
{

	VM_OBJECT_LOCK_ASSERT(object, MA_OWNED);
	while (object->paging_in_progress) {
		object->flags |= OBJ_PIPWNT;
		msleep(object, VM_OBJECT_MTX(object), PVM, waitid, 0);
	}
}

/*
 *	vm_object_allocate:
 *
 *	Returns a new object with the given size.
 */
vm_object_t
vm_object_allocate(objtype_t type, vm_pindex_t size)
{
	vm_object_t object;

	object = (vm_object_t)uma_zalloc(obj_zone, M_WAITOK);
	_vm_object_allocate(type, size, object);
	return (object);
}


/*
 *	vm_object_reference:
 *
 *	Gets another reference to the given object.  Note: OBJ_DEAD
 *	objects can be referenced during final cleaning.
 */
void
vm_object_reference(vm_object_t object)
{
	if (object == NULL)
		return;
	VM_OBJECT_LOCK(object);
	vm_object_reference_locked(object);
	VM_OBJECT_UNLOCK(object);
}

/*
 *	vm_object_reference_locked:
 *
 *	Gets another reference to the given object.
 *
 *	The object must be locked.
 */
void
vm_object_reference_locked(vm_object_t object)
{
	struct vnode *vp;

	VM_OBJECT_LOCK_ASSERT(object, MA_OWNED);
	object->ref_count++;
	if (object->type == OBJT_VNODE) {
		vp = object->handle;
		vref(vp);
	}
}

/*
 * Handle deallocating an object of type OBJT_VNODE.
 */
static void
vm_object_vndeallocate(vm_object_t object)
{
	struct vnode *vp = (struct vnode *) object->handle;

	VFS_ASSERT_GIANT(vp->v_mount);
	VM_OBJECT_LOCK_ASSERT(object, MA_OWNED);
	KASSERT(object->type == OBJT_VNODE,
	    ("vm_object_vndeallocate: not a vnode object"));
	KASSERT(vp != NULL, ("vm_object_vndeallocate: missing vp"));
#ifdef INVARIANTS
	if (object->ref_count == 0) {
		vprint("vm_object_vndeallocate", vp);
		panic("vm_object_vndeallocate: bad object reference count");
	}
#endif

	if (object->ref_count > 1) {
		object->ref_count--;
		VM_OBJECT_UNLOCK(object);
		/* vrele may need the vnode lock. */
		vrele(vp);
	} else {
		vhold(vp);
		VM_OBJECT_UNLOCK(object);
		vn_lock(vp, LK_EXCLUSIVE | LK_RETRY);
		vdrop(vp);
		VM_OBJECT_LOCK(object);
		object->ref_count--;
		if (object->type == OBJT_DEAD) {
			VM_OBJECT_UNLOCK(object);
			VOP_UNLOCK(vp, 0);
		} else {
			if (object->ref_count == 0)
				vp->v_vflag &= ~VV_TEXT;
			VM_OBJECT_UNLOCK(object);
			vput(vp);
		}
	}
}

/*
 *	vm_object_deallocate:
 *
 *	Release a reference to the specified object,
 *	gained either through a vm_object_allocate
 *	or a vm_object_reference call.  When all references
 *	are gone, storage associated with this object
 *	may be relinquished.
 *
 *	No object may be locked.
 */
void
vm_object_deallocate(vm_object_t object)
{
	vm_object_t temp;

	while (object != NULL) {
		int vfslocked;

		vfslocked = 0;
	restart:
		VM_OBJECT_LOCK(object);
		if (object->type == OBJT_VNODE) {
			struct vnode *vp = (struct vnode *) object->handle;

			/*
			 * Conditionally acquire Giant for a vnode-backed
			 * object.  We have to be careful since the type of
			 * a vnode object can change while the object is
			 * unlocked.
			 */
			if (VFS_NEEDSGIANT(vp->v_mount) && !vfslocked) {
				vfslocked = 1;
				if (!mtx_trylock(&Giant)) {
					VM_OBJECT_UNLOCK(object);
					mtx_lock(&Giant);
					goto restart;
				}
			}
			vm_object_vndeallocate(object);
			VFS_UNLOCK_GIANT(vfslocked);
			return;
		} else
			/*
			 * This is to handle the case that the object
			 * changed type while we dropped its lock to
			 * obtain Giant.
			 */
			VFS_UNLOCK_GIANT(vfslocked);

		KASSERT(object->ref_count != 0,
			("vm_object_deallocate: object deallocated too many times: %d", object->type));

		/*
		 * If the reference count goes to 0 we start calling
		 * vm_object_terminate() on the object chain.
		 * A ref count of 1 may be a special case depending on the
		 * shadow count being 0 or 1.
		 */
		object->ref_count--;
		if (object->ref_count > 1) {
			VM_OBJECT_UNLOCK(object);
			return;
		} else if (object->ref_count == 1) {
			if (object->shadow_count == 0 &&
			    object->handle == NULL &&
			    (object->type == OBJT_DEFAULT ||
			     object->type == OBJT_SWAP)) {
				vm_object_set_flag(object, OBJ_ONEMAPPING);
			} else if ((object->shadow_count == 1) &&
			    (object->handle == NULL) &&
			    (object->type == OBJT_DEFAULT ||
			     object->type == OBJT_SWAP)) {
				vm_object_t robject;

				robject = LIST_FIRST(&object->shadow_head);
				KASSERT(robject != NULL,
				    ("vm_object_deallocate: ref_count: %d, shadow_count: %d",
					 object->ref_count,
					 object->shadow_count));
				if (!VM_OBJECT_TRYLOCK(robject)) {
					/*
					 * Avoid a potential deadlock.
					 */
					object->ref_count++;
					VM_OBJECT_UNLOCK(object);
					/*
					 * More likely than not the thread
					 * holding robject's lock has lower
					 * priority than the current thread.
					 * Let the lower priority thread run.
					 */
					pause("vmo_de", 1);
					continue;
				}
				/*
				 * Collapse object into its shadow unless its
				 * shadow is dead.  In that case, object will
				 * be deallocated by the thread that is
				 * deallocating its shadow.
				 */
				if ((robject->flags & OBJ_DEAD) == 0 &&
				    (robject->handle == NULL) &&
				    (robject->type == OBJT_DEFAULT ||
				     robject->type == OBJT_SWAP)) {

					robject->ref_count++;
retry:
					if (robject->paging_in_progress) {
						VM_OBJECT_UNLOCK(object);
						vm_object_pip_wait(robject,
						    "objde1");
						temp = robject->backing_object;
						if (object == temp) {
							VM_OBJECT_LOCK(object);
							goto retry;
						}
					} else if (object->paging_in_progress) {
						VM_OBJECT_UNLOCK(robject);
						object->flags |= OBJ_PIPWNT;
						msleep(object,
						    VM_OBJECT_MTX(object),
						    PDROP | PVM, "objde2", 0);
						VM_OBJECT_LOCK(robject);
						temp = robject->backing_object;
						if (object == temp) {
							VM_OBJECT_LOCK(object);
							goto retry;
						}
					} else
						VM_OBJECT_UNLOCK(object);

					if (robject->ref_count == 1) {
						robject->ref_count--;
						object = robject;
						goto doterm;
					}
					object = robject;
					vm_object_collapse(object);
					VM_OBJECT_UNLOCK(object);
					continue;
				}
				VM_OBJECT_UNLOCK(robject);
			}
			VM_OBJECT_UNLOCK(object);
			return;
		}
doterm:
		temp = object->backing_object;
		if (temp != NULL) {
			VM_OBJECT_LOCK(temp);
			LIST_REMOVE(object, shadow_list);
			temp->shadow_count--;
			VM_OBJECT_UNLOCK(temp);
			object->backing_object = NULL;
		}
		/*
		 * Don't double-terminate, we could be in a termination
		 * recursion due to the terminate having to sync data
		 * to disk.
		 */
		if ((object->flags & OBJ_DEAD) == 0)
			vm_object_terminate(object);
		else
			VM_OBJECT_UNLOCK(object);
		object = temp;
	}
}

/*
 *	vm_object_destroy removes the object from the global object list
 *      and frees the space for the object.
 */
void
vm_object_destroy(vm_object_t object)
{

	/*
	 * Remove the object from the global object list.
	 */
	mtx_lock(&vm_object_list_mtx);
	TAILQ_REMOVE(&vm_object_list, object, object_list);
	mtx_unlock(&vm_object_list_mtx);

	/*
	 * Release the allocation charge.
	 */
	if (object->cred != NULL) {
		KASSERT(object->type == OBJT_DEFAULT ||
		    object->type == OBJT_SWAP,
		    ("vm_object_terminate: non-swap obj %p has cred",
		     object));
		swap_release_by_cred(object->charge, object->cred);
		object->charge = 0;
		crfree(object->cred);
		object->cred = NULL;
	}

	/*
	 * Free the space for the object.
	 */
	uma_zfree(obj_zone, object);
}

/*
 *	vm_object_terminate actually destroys the specified object, freeing
 *	up all previously used resources.
 *
 *	The object must be locked.
 *	This routine may block.
 */
void
vm_object_terminate(vm_object_t object)
{
	vm_page_t pa[VM_RADIX_STACK];
	vm_page_t p;
	vm_pindex_t start;
	u_int exhausted;
	int n, i;

	VM_OBJECT_LOCK_ASSERT(object, MA_OWNED);

	/*
	 * Make sure no one uses us.
	 */
	vm_object_set_flag(object, OBJ_DEAD);

	/*
	 * wait for the pageout daemon to be done with the object
	 */
	vm_object_pip_wait(object, "objtrm");

	KASSERT(!object->paging_in_progress,
		("vm_object_terminate: pageout in progress"));

	/*
	 * Clean and free the pages, as appropriate. All references to the
	 * object are gone, so we don't need to lock it.
	 */
	if (object->type == OBJT_VNODE) {
		struct vnode *vp = (struct vnode *)object->handle;

		/*
		 * Clean pages and flush buffers.
		 */
		vm_object_page_clean(object, 0, 0, OBJPC_SYNC);
		VM_OBJECT_UNLOCK(object);

		vinvalbuf(vp, V_SAVE, 0, 0);

		VM_OBJECT_LOCK(object);
	}

	KASSERT(object->ref_count == 0, 
		("vm_object_terminate: object with references, ref_count=%d",
		object->ref_count));

	/*
	 * Free any remaining pageable pages.  This also removes them from the
	 * paging queues.  However, don't free wired pages, just remove them
	 * from the object.  Rather than incrementally removing each page from
	 * the object, the page and object are reset to any empty state. 
	 */
	start = 0;
	exhausted = 0;
	while (exhausted == 0 && (n = vm_radix_lookupn(&object->rtree, start,
	    0, VM_RADIX_ANY, (void **)pa, VM_RADIX_STACK, &start,
	    &exhausted)) != 0) {
		for (i = 0; i < n; i++) {
			p = pa[i];
			/*
			 * Another thread may allocate this cached page from
			 * the queue before we acquire the page queue free
			 * mtx.
			 */
			if (p->flags & PG_CACHED) {
				mtx_lock(&vm_page_queue_free_mtx);
				if (p->object == object) {
					p->object = NULL;
					p->valid = 0;
					/* Clear PG_CACHED and set PG_FREE. */
					p->flags ^= PG_CACHED | PG_FREE;
					cnt.v_cache_count--;
					cnt.v_free_count++;
				}
				mtx_unlock(&vm_page_queue_free_mtx);
				continue;
			} else if (p->object != object)
				continue;
			KASSERT(!p->busy && (p->oflags & VPO_BUSY) == 0,
			    ("vm_object_terminate: freeing busy page %p", p));
			vm_page_lock(p);
			/*
			 * Optimize the page's removal from the object by
			 * resetting its "object" field.  Specifically, if
			 * the page is not wired, then the effect of this
			 * assignment is that vm_page_free()'s call to
			 * vm_page_remove() will return immediately without
			 * modifying the page or the object.
			 * Anyway, the radix tree cannot be accessed anymore
			 * from within the object, thus all the nodes need
			 * to be reclaimed later on.
			 */ 
			p->object = NULL;
			if (p->wire_count == 0) {
				vm_page_free(p);
				PCPU_INC(cnt.v_pfree);
			}
			vm_page_unlock(p);
		}
		if (n < VM_RADIX_STACK)
			break;
	}
	vm_radix_reclaim_allnodes(&object->rtree);
	/*
	 * If the object contained any pages, then reset it to an empty state.
	 * None of the object's fields, including "resident_page_count", were
	 * modified by the preceding loop.
	 */
	if (object->resident_page_count != 0) {
		TAILQ_INIT(&object->memq);
		object->resident_page_count = 0;
		if (object->type == OBJT_VNODE)
			vdrop(object->handle);
	}
	if (object->cached_page_count != 0) {
		object->cached_page_count = 0;
		if (object->type == OBJT_VNODE)
			vdrop(object->handle);
	}

#if VM_NRESERVLEVEL > 0
	if (__predict_false(!LIST_EMPTY(&object->rvq)))
		vm_reserv_break_all(object);
#endif

	/*
	 * Let the pager know object is dead.
	 */
	vm_pager_deallocate(object);
	VM_OBJECT_UNLOCK(object);

	vm_object_destroy(object);
}

/*
 * Make the page read-only so that we can clear the object flags.  However, if
 * this is a nosync mmap then the object is likely to stay dirty so do not
 * mess with the page and do not clear the object flags.  Returns TRUE if the
 * page should be flushed, and FALSE otherwise.
 */
static boolean_t
vm_object_page_remove_write(vm_page_t p, int flags, boolean_t *clearobjflags)
{

	/*
	 * If we have been asked to skip nosync pages and this is a
	 * nosync page, skip it.  Note that the object flags were not
	 * cleared in this case so we do not have to set them.
	 */
	if ((flags & OBJPC_NOSYNC) != 0 && (p->oflags & VPO_NOSYNC) != 0) {
		*clearobjflags = FALSE;
		return (FALSE);
	} else {
		pmap_remove_write(p);
		return (p->dirty != 0);
	}
}

/*
 *	vm_object_page_clean
 *
 *	Clean all dirty pages in the specified range of object.  Leaves page 
 * 	on whatever queue it is currently on.   If NOSYNC is set then do not
 *	write out pages with VPO_NOSYNC set (originally comes from MAP_NOSYNC),
 *	leaving the object dirty.
 *
 *	When stuffing pages asynchronously, allow clustering.  XXX we need a
 *	synchronous clustering mode implementation.
 *
 *	Odd semantics: if start == end, we clean everything.
 *
 *	The object must be locked.
 *
 *	Returns FALSE if some page from the range was not written, as
 *	reported by the pager, and TRUE otherwise.
 */
boolean_t
vm_object_page_clean(vm_object_t object, vm_ooffset_t start, vm_ooffset_t end,
    int flags)
{
	vm_page_t np, p;
	vm_pindex_t pi, tend, tstart;
	int curgeneration, n, pagerflags;
	boolean_t clearobjflags, eio, res;

	mtx_assert(&vm_page_queue_mtx, MA_NOTOWNED);
	VM_OBJECT_LOCK_ASSERT(object, MA_OWNED);
	KASSERT(object->type == OBJT_VNODE, ("Not a vnode object"));
	if ((object->flags & OBJ_MIGHTBEDIRTY) == 0 ||
	    object->resident_page_count == 0)
		return (TRUE);

	pagerflags = (flags & (OBJPC_SYNC | OBJPC_INVAL)) != 0 ?
	    VM_PAGER_PUT_SYNC : VM_PAGER_CLUSTER_OK;
	pagerflags |= (flags & OBJPC_INVAL) != 0 ? VM_PAGER_PUT_INVAL : 0;

	tstart = OFF_TO_IDX(start);
	tend = (end == 0) ? object->size : OFF_TO_IDX(end + PAGE_MASK);
	clearobjflags = tstart == 0 && tend >= object->size;
	res = TRUE;

rescan:
	curgeneration = object->generation;

	for (p = vm_page_find_least(object, tstart); p != NULL; p = np) {
		pi = p->pindex;
		if (pi >= tend)
			break;
		np = TAILQ_NEXT(p, listq);
		if (p->valid == 0)
			continue;
		if (vm_page_sleep_if_busy(p, TRUE, "vpcwai")) {
			if (object->generation != curgeneration) {
				if ((flags & OBJPC_SYNC) != 0)
					goto rescan;
				else
					clearobjflags = FALSE;
			}
			np = vm_page_find_least(object, pi);
			continue;
		}
		if (!vm_object_page_remove_write(p, flags, &clearobjflags))
			continue;

		n = vm_object_page_collect_flush(object, p, pagerflags,
		    flags, &clearobjflags, &eio);
		if (eio) {
			res = FALSE;
			clearobjflags = FALSE;
		}
		if (object->generation != curgeneration) {
			if ((flags & OBJPC_SYNC) != 0)
				goto rescan;
			else
				clearobjflags = FALSE;
		}

		/*
		 * If the VOP_PUTPAGES() did a truncated write, so
		 * that even the first page of the run is not fully
		 * written, vm_pageout_flush() returns 0 as the run
		 * length.  Since the condition that caused truncated
		 * write may be permanent, e.g. exhausted free space,
		 * accepting n == 0 would cause an infinite loop.
		 *
		 * Forwarding the iterator leaves the unwritten page
		 * behind, but there is not much we can do there if
		 * filesystem refuses to write it.
		 */
		if (n == 0) {
			n = 1;
			clearobjflags = FALSE;
		}
		np = vm_page_find_least(object, pi + n);
	}
#if 0
	VOP_FSYNC(vp, (pagerflags & VM_PAGER_PUT_SYNC) ? MNT_WAIT : 0);
#endif

	if (clearobjflags)
		vm_object_clear_flag(object, OBJ_MIGHTBEDIRTY);
	return (res);
}

static int
vm_object_page_collect_flush(vm_object_t object, vm_page_t p, int pagerflags,
    int flags, boolean_t *clearobjflags, boolean_t *eio)
{
	vm_page_t ma[vm_pageout_page_count], p_first, tp;
	int count, i, mreq, runlen;

	mtx_assert(&vm_page_queue_mtx, MA_NOTOWNED);
	vm_page_lock_assert(p, MA_NOTOWNED);
	VM_OBJECT_LOCK_ASSERT(object, MA_OWNED);

	count = 1;
	mreq = 0;

	for (tp = p; count < vm_pageout_page_count; count++) {
		tp = vm_page_next(tp);
		if (tp == NULL || tp->busy != 0 || (tp->oflags & VPO_BUSY) != 0)
			break;
		if (!vm_object_page_remove_write(tp, flags, clearobjflags))
			break;
	}

	for (p_first = p; count < vm_pageout_page_count; count++) {
		tp = vm_page_prev(p_first);
		if (tp == NULL || tp->busy != 0 || (tp->oflags & VPO_BUSY) != 0)
			break;
		if (!vm_object_page_remove_write(tp, flags, clearobjflags))
			break;
		p_first = tp;
		mreq++;
	}

	for (tp = p_first, i = 0; i < count; tp = TAILQ_NEXT(tp, listq), i++)
		ma[i] = tp;

	vm_pageout_flush(ma, count, pagerflags, mreq, &runlen, eio);
	return (runlen);
}

/*
 * Note that there is absolutely no sense in writing out
 * anonymous objects, so we track down the vnode object
 * to write out.
 * We invalidate (remove) all pages from the address space
 * for semantic correctness.
 *
 * If the backing object is a device object with unmanaged pages, then any
 * mappings to the specified range of pages must be removed before this
 * function is called.
 *
 * Note: certain anonymous maps, such as MAP_NOSYNC maps,
 * may start out with a NULL object.
 */
boolean_t
vm_object_sync(vm_object_t object, vm_ooffset_t offset, vm_size_t size,
    boolean_t syncio, boolean_t invalidate)
{
	vm_object_t backing_object;
	struct vnode *vp;
	struct mount *mp;
	int error, flags, fsync_after;
	boolean_t res;

	if (object == NULL)
		return (TRUE);
	res = TRUE;
	error = 0;
	VM_OBJECT_LOCK(object);
	while ((backing_object = object->backing_object) != NULL) {
		VM_OBJECT_LOCK(backing_object);
		offset += object->backing_object_offset;
		VM_OBJECT_UNLOCK(object);
		object = backing_object;
		if (object->size < OFF_TO_IDX(offset + size))
			size = IDX_TO_OFF(object->size) - offset;
	}
	/*
	 * Flush pages if writing is allowed, invalidate them
	 * if invalidation requested.  Pages undergoing I/O
	 * will be ignored by vm_object_page_remove().
	 *
	 * We cannot lock the vnode and then wait for paging
	 * to complete without deadlocking against vm_fault.
	 * Instead we simply call vm_object_page_remove() and
	 * allow it to block internally on a page-by-page
	 * basis when it encounters pages undergoing async
	 * I/O.
	 */
	if (object->type == OBJT_VNODE &&
	    (object->flags & OBJ_MIGHTBEDIRTY) != 0) {
		int vfslocked;
		vp = object->handle;
		VM_OBJECT_UNLOCK(object);
		(void) vn_start_write(vp, &mp, V_WAIT);
		vfslocked = VFS_LOCK_GIANT(vp->v_mount);
		vn_lock(vp, LK_EXCLUSIVE | LK_RETRY);
		if (syncio && !invalidate && offset == 0 &&
		    OFF_TO_IDX(size) == object->size) {
			/*
			 * If syncing the whole mapping of the file,
			 * it is faster to schedule all the writes in
			 * async mode, also allowing the clustering,
			 * and then wait for i/o to complete.
			 */
			flags = 0;
			fsync_after = TRUE;
		} else {
			flags = (syncio || invalidate) ? OBJPC_SYNC : 0;
			flags |= invalidate ? (OBJPC_SYNC | OBJPC_INVAL) : 0;
			fsync_after = FALSE;
		}
		VM_OBJECT_LOCK(object);
		res = vm_object_page_clean(object, offset, offset + size,
		    flags);
		VM_OBJECT_UNLOCK(object);
		if (fsync_after)
			error = VOP_FSYNC(vp, MNT_WAIT, curthread);
		VOP_UNLOCK(vp, 0);
		VFS_UNLOCK_GIANT(vfslocked);
		vn_finished_write(mp);
		if (error != 0)
			res = FALSE;
		VM_OBJECT_LOCK(object);
	}
	if ((object->type == OBJT_VNODE ||
	     object->type == OBJT_DEVICE) && invalidate) {
		if (object->type == OBJT_DEVICE)
			/*
			 * The option OBJPR_NOTMAPPED must be passed here
			 * because vm_object_page_remove() cannot remove
			 * unmanaged mappings.
			 */
			flags = OBJPR_NOTMAPPED;
		else if (old_msync)
			flags = 0;
		else
			flags = OBJPR_CLEANONLY;
		vm_object_page_remove(object, OFF_TO_IDX(offset),
		    OFF_TO_IDX(offset + size + PAGE_MASK), flags);
	}
	VM_OBJECT_UNLOCK(object);
	return (res);
}

/*
 *	vm_object_madvise:
 *
 *	Implements the madvise function at the object/page level.
 *
 *	MADV_WILLNEED	(any object)
 *
 *	    Activate the specified pages if they are resident.
 *
 *	MADV_DONTNEED	(any object)
 *
 *	    Deactivate the specified pages if they are resident.
 *
 *	MADV_FREE	(OBJT_DEFAULT/OBJT_SWAP objects,
 *			 OBJ_ONEMAPPING only)
 *
 *	    Deactivate and clean the specified pages if they are
 *	    resident.  This permits the process to reuse the pages
 *	    without faulting or the kernel to reclaim the pages
 *	    without I/O.
 */
void
vm_object_madvise(vm_object_t object, vm_pindex_t pindex, vm_pindex_t end,
    int advise)
{
	vm_pindex_t tpindex;
	vm_object_t backing_object, tobject;
	vm_page_t m;

	if (object == NULL)
		return;
	VM_OBJECT_LOCK(object);
	/*
	 * Locate and adjust resident pages
	 */
	for (; pindex < end; pindex += 1) {
relookup:
		tobject = object;
		tpindex = pindex;
shadowlookup:
		/*
		 * MADV_FREE only operates on OBJT_DEFAULT or OBJT_SWAP pages
		 * and those pages must be OBJ_ONEMAPPING.
		 */
		if (advise == MADV_FREE) {
			if ((tobject->type != OBJT_DEFAULT &&
			     tobject->type != OBJT_SWAP) ||
			    (tobject->flags & OBJ_ONEMAPPING) == 0) {
				goto unlock_tobject;
			}
		} else if (tobject->type == OBJT_PHYS)
			goto unlock_tobject;
		m = vm_page_lookup(tobject, tpindex);
		if (m == NULL && advise == MADV_WILLNEED) {
			/*
			 * If the page is cached, reactivate it.
			 */
			m = vm_page_alloc(tobject, tpindex, VM_ALLOC_IFCACHED |
			    VM_ALLOC_NOBUSY);
		}
		if (m == NULL) {
			/*
			 * There may be swap even if there is no backing page
			 */
			if (advise == MADV_FREE && tobject->type == OBJT_SWAP)
				swap_pager_freespace(tobject, tpindex, 1);
			/*
			 * next object
			 */
			backing_object = tobject->backing_object;
			if (backing_object == NULL)
				goto unlock_tobject;
			VM_OBJECT_LOCK(backing_object);
			tpindex += OFF_TO_IDX(tobject->backing_object_offset);
			if (tobject != object)
				VM_OBJECT_UNLOCK(tobject);
			tobject = backing_object;
			goto shadowlookup;
		} else if (m->valid != VM_PAGE_BITS_ALL)
			goto unlock_tobject;
		/*
		 * If the page is not in a normal state, skip it.
		 */
		vm_page_lock(m);
		if (m->hold_count != 0 || m->wire_count != 0) {
			vm_page_unlock(m);
			goto unlock_tobject;
		}
		KASSERT((m->flags & PG_FICTITIOUS) == 0,
		    ("vm_object_madvise: page %p is fictitious", m));
		KASSERT((m->oflags & VPO_UNMANAGED) == 0,
		    ("vm_object_madvise: page %p is not managed", m));
		if ((m->oflags & VPO_BUSY) || m->busy) {
			if (advise == MADV_WILLNEED) {
				/*
				 * Reference the page before unlocking and
				 * sleeping so that the page daemon is less
				 * likely to reclaim it. 
				 */
				vm_page_aflag_set(m, PGA_REFERENCED);
			}
			vm_page_unlock(m);
			if (object != tobject)
				VM_OBJECT_UNLOCK(object);
			m->oflags |= VPO_WANTED;
			msleep(m, VM_OBJECT_MTX(tobject), PDROP | PVM, "madvpo",
			    0);
			VM_OBJECT_LOCK(object);
  			goto relookup;
		}
		if (advise == MADV_WILLNEED) {
			vm_page_activate(m);
		} else if (advise == MADV_DONTNEED) {
			vm_page_dontneed(m);
		} else if (advise == MADV_FREE) {
			/*
			 * Mark the page clean.  This will allow the page
			 * to be freed up by the system.  However, such pages
			 * are often reused quickly by malloc()/free()
			 * so we do not do anything that would cause
			 * a page fault if we can help it.
			 *
			 * Specifically, we do not try to actually free
			 * the page now nor do we try to put it in the
			 * cache (which would cause a page fault on reuse).
			 *
			 * But we do make the page is freeable as we
			 * can without actually taking the step of unmapping
			 * it.
			 */
			pmap_clear_modify(m);
			m->dirty = 0;
			m->act_count = 0;
			vm_page_dontneed(m);
		}
		vm_page_unlock(m);
		if (advise == MADV_FREE && tobject->type == OBJT_SWAP)
			swap_pager_freespace(tobject, tpindex, 1);
unlock_tobject:
		if (tobject != object)
			VM_OBJECT_UNLOCK(tobject);
	}	
	VM_OBJECT_UNLOCK(object);
}

/*
 *	vm_object_shadow:
 *
 *	Create a new object which is backed by the
 *	specified existing object range.  The source
 *	object reference is deallocated.
 *
 *	The new object and offset into that object
 *	are returned in the source parameters.
 */
void
vm_object_shadow(
	vm_object_t *object,	/* IN/OUT */
	vm_ooffset_t *offset,	/* IN/OUT */
	vm_size_t length)
{
	vm_object_t source;
	vm_object_t result;

	source = *object;

	/*
	 * Don't create the new object if the old object isn't shared.
	 */
	if (source != NULL) {
		VM_OBJECT_LOCK(source);
		if (source->ref_count == 1 &&
		    source->handle == NULL &&
		    (source->type == OBJT_DEFAULT ||
		     source->type == OBJT_SWAP)) {
			VM_OBJECT_UNLOCK(source);
			return;
		}
		VM_OBJECT_UNLOCK(source);
	}

	/*
	 * Allocate a new object with the given length.
	 */
	result = vm_object_allocate(OBJT_DEFAULT, atop(length));

	/*
	 * The new object shadows the source object, adding a reference to it.
	 * Our caller changes his reference to point to the new object,
	 * removing a reference to the source object.  Net result: no change
	 * of reference count.
	 *
	 * Try to optimize the result object's page color when shadowing
	 * in order to maintain page coloring consistency in the combined 
	 * shadowed object.
	 */
	result->backing_object = source;
	/*
	 * Store the offset into the source object, and fix up the offset into
	 * the new object.
	 */
	result->backing_object_offset = *offset;
	if (source != NULL) {
		VM_OBJECT_LOCK(source);
		LIST_INSERT_HEAD(&source->shadow_head, result, shadow_list);
		source->shadow_count++;
#if VM_NRESERVLEVEL > 0
		result->flags |= source->flags & OBJ_COLORED;
		result->pg_color = (source->pg_color + OFF_TO_IDX(*offset)) &
		    ((1 << (VM_NFREEORDER - 1)) - 1);
#endif
		VM_OBJECT_UNLOCK(source);
	}


	/*
	 * Return the new things
	 */
	*offset = 0;
	*object = result;
}

/*
 *	vm_object_split:
 *
 * Split the pages in a map entry into a new object.  This affords
 * easier removal of unused pages, and keeps object inheritance from
 * being a negative impact on memory usage.
 */
void
vm_object_split(vm_map_entry_t entry)
{
	vm_page_t ma[VM_RADIX_STACK];
	vm_page_t m;
	vm_object_t orig_object, new_object, source;
	vm_pindex_t idx, offidxstart, start;
	vm_size_t size;
	u_int exhausted;
	int i, n;

	orig_object = entry->object.vm_object;
	if (orig_object->type != OBJT_DEFAULT && orig_object->type != OBJT_SWAP)
		return;
	if (orig_object->ref_count <= 1)
		return;
	VM_OBJECT_UNLOCK(orig_object);

	offidxstart = OFF_TO_IDX(entry->offset);
	size = atop(entry->end - entry->start);

	/*
	 * If swap_pager_copy() is later called, it will convert new_object
	 * into a swap object.
	 */
	new_object = vm_object_allocate(OBJT_DEFAULT, size);

	/*
	 * At this point, the new object is still private, so the order in
	 * which the original and new objects are locked does not matter.
	 */
	VM_OBJECT_LOCK(new_object);
	VM_OBJECT_LOCK(orig_object);
	source = orig_object->backing_object;
	if (source != NULL) {
		VM_OBJECT_LOCK(source);
		if ((source->flags & OBJ_DEAD) != 0) {
			VM_OBJECT_UNLOCK(source);
			VM_OBJECT_UNLOCK(orig_object);
			VM_OBJECT_UNLOCK(new_object);
			vm_object_deallocate(new_object);
			VM_OBJECT_LOCK(orig_object);
			return;
		}
		LIST_INSERT_HEAD(&source->shadow_head,
				  new_object, shadow_list);
		source->shadow_count++;
		vm_object_reference_locked(source);	/* for new_object */
		vm_object_clear_flag(source, OBJ_ONEMAPPING);
		VM_OBJECT_UNLOCK(source);
		new_object->backing_object_offset = 
			orig_object->backing_object_offset + entry->offset;
		new_object->backing_object = source;
	}
	if (orig_object->cred != NULL) {
		new_object->cred = orig_object->cred;
		crhold(orig_object->cred);
		new_object->charge = ptoa(size);
		KASSERT(orig_object->charge >= ptoa(size),
		    ("orig_object->charge < 0"));
		orig_object->charge -= ptoa(size);
	}
	start = offidxstart;
retry:
	exhausted = 0;
	while (exhausted == 0 && (n = vm_radix_lookupn(&orig_object->rtree,
	    start, offidxstart + size, VM_RADIX_ANY, (void **)ma,
	    VM_RADIX_STACK, &start, &exhausted)) != 0) {
		for (i = 0; i < n; i++) {
			m = ma[i];
			idx = m->pindex - offidxstart;
			if (m->flags & PG_CACHED) {
				mtx_lock(&vm_page_queue_free_mtx);
				if (m->object == orig_object)
					vm_page_cache_rename(m, new_object,
					    idx);
				mtx_unlock(&vm_page_queue_free_mtx);
				continue;
			} else if (m->object != orig_object)
				continue;
			/*
			 * We must wait for pending I/O to complete before
			 * we can rename the page.
			 *
			 * We do not have to VM_PROT_NONE the page as mappings
			 * should not be changed by this operation.
			 */
			if ((m->oflags & VPO_BUSY) || m->busy) {
				start = m->pindex;
				VM_OBJECT_UNLOCK(new_object);
				m->oflags |= VPO_WANTED;
				msleep(m, VM_OBJECT_MTX(orig_object), PVM,
				    "spltwt", 0);
				VM_OBJECT_LOCK(new_object);
				goto retry;
			}
#if VM_NRESERVLEVEL > 0
			/*
			 * If some of the reservation's allocated pages remain
			 * with the original object, then transferring the
			 * reservation to the new object is neither
			 * particularly beneficial nor particularly harmful as
			 * compared to leaving the reservation with the
			 * original object.  If, however, all of the
			 * reservation's allocated pages are transferred to
			 * the new object, then transferring the reservation
			 * is typically beneficial.  Determining which of
			 * these two cases applies would be more costly than
			 * unconditionally renaming the reservation.
			 */
			vm_reserv_rename(m, new_object, orig_object,
			    offidxstart);
#endif
			vm_page_rename(m, new_object, idx);
			/*
			 * page automatically made dirty by rename and
			 * cache handled
			 */
			vm_page_busy(m);
		}
		if (n < VM_RADIX_STACK)
			break;
	}
	if (orig_object->type == OBJT_SWAP) {
		/*
		 * swap_pager_copy() can sleep, in which case the orig_object's
		 * and new_object's locks are released and reacquired. 
		 */
		swap_pager_copy(orig_object, new_object, offidxstart, 0);
<<<<<<< HEAD
=======

		/*
		 * Transfer any cached pages from orig_object to new_object.
		 * If swap_pager_copy() found swapped out pages within the
		 * specified range of orig_object, then it changed
		 * new_object's type to OBJT_SWAP when it transferred those
		 * pages to new_object.  Otherwise, new_object's type
		 * should still be OBJT_DEFAULT and orig_object should not
		 * contain any cached pages within the specified range.
		 */
		if (__predict_false(orig_object->cache != NULL))
			vm_page_cache_transfer(orig_object, offidxstart,
			    new_object);
>>>>>>> a32f7c6c
	}
	VM_OBJECT_UNLOCK(orig_object);
	TAILQ_FOREACH(m, &new_object->memq, listq)
		vm_page_wakeup(m);
	VM_OBJECT_UNLOCK(new_object);
	entry->object.vm_object = new_object;
	entry->offset = 0LL;
	vm_object_deallocate(orig_object);
	VM_OBJECT_LOCK(new_object);
}

#define	OBSC_TEST_ALL_SHADOWED	0x0001
#define	OBSC_COLLAPSE_NOWAIT	0x0002
#define	OBSC_COLLAPSE_WAIT	0x0004

static int
vm_object_backing_scan(vm_object_t object, int op)
{
	vm_page_t pa[VM_RADIX_STACK];
	vm_page_t p;
	vm_object_t backing_object;
	vm_pindex_t backing_offset_index, new_pindex;
	vm_pindex_t start;
	u_int exhausted;
	int color, i, n;
	int r = 1;

	VM_OBJECT_LOCK_ASSERT(object, MA_OWNED);
	VM_OBJECT_LOCK_ASSERT(object->backing_object, MA_OWNED);

	backing_object = object->backing_object;
	backing_offset_index = OFF_TO_IDX(object->backing_object_offset);

	/*
	 * Initial conditions
	 */
	if (op & OBSC_TEST_ALL_SHADOWED) {
		/*
		 * We do not want to have to test for the existence of cache
		 * or swap pages in the backing object.  XXX but with the
		 * new swapper this would be pretty easy to do.
		 *
		 * XXX what about anonymous MAP_SHARED memory that hasn't
		 * been ZFOD faulted yet?  If we do not test for this, the
		 * shadow test may succeed! XXX
		 */
		if (backing_object->type != OBJT_DEFAULT) {
			return (0);
		}
	}
	if (op & OBSC_COLLAPSE_WAIT) {
		vm_object_set_flag(backing_object, OBJ_DEAD);
	}
	color = VM_RADIX_BLACK;
	if (op & OBSC_COLLAPSE_WAIT)
		color |= VM_RADIX_RED;
	/*
	 * Our scan
	 */
restart:
	start = 0;
	i = n = VM_RADIX_STACK;
	exhausted = 0;
	for (;;) {
		if (i == n) {
			if (n < VM_RADIX_STACK)
				break;
			if (exhausted != 0 ||
			    (n = vm_radix_lookupn(&backing_object->rtree,
			    start, 0, color, (void **)pa, VM_RADIX_STACK,
			    &start, &exhausted)) == 0)
				break;
			i = 0;
		}
		p = pa[i++];
		/*
		 * Free cached pages.  XXX Why?  Emulating old behavior here.
		 */
		if (p->flags & PG_CACHED) {
			mtx_lock(&vm_page_queue_free_mtx);
			if (p->object == backing_object)
				vm_page_cache_free(p);
			mtx_unlock(&vm_page_queue_free_mtx);
			continue;
		} else if (p->object != backing_object)
			continue;

		new_pindex = p->pindex - backing_offset_index;
		if (op & OBSC_TEST_ALL_SHADOWED) {
			vm_page_t pp;

			/*
			 * Ignore pages outside the parent object's range
			 * and outside the parent object's mapping of the 
			 * backing object.
			 *
			 * note that we do not busy the backing object's
			 * page.
			 */
			if (p->pindex < backing_offset_index ||
			    new_pindex >= object->size)
				continue;

			/*
			 * See if the parent has the page or if the parent's
			 * object pager has the page.  If the parent has the
			 * page but the page is not valid, the parent's
			 * object pager must have the page.
			 *
			 * If this fails, the parent does not completely shadow
			 * the object and we might as well give up now.
			 */

			pp = vm_page_lookup(object, new_pindex);
			if (
			    (pp == NULL || pp->valid == 0) &&
			    !vm_pager_has_page(object, new_pindex, NULL, NULL)
			) {
				r = 0;
				break;
			}
		}

		/*
		 * Check for busy page
		 */
		if (op & (OBSC_COLLAPSE_WAIT | OBSC_COLLAPSE_NOWAIT)) {
			vm_page_t pp;

			if (op & OBSC_COLLAPSE_NOWAIT) {
				if ((p->oflags & VPO_BUSY) || !p->valid || 
				    p->busy)
					continue;
			} else if (op & OBSC_COLLAPSE_WAIT) {
				if ((p->oflags & VPO_BUSY) || p->busy) {
					VM_OBJECT_UNLOCK(object);
					p->oflags |= VPO_WANTED;
					msleep(p, VM_OBJECT_MTX(backing_object),
					    PDROP | PVM, "vmocol", 0);
					VM_OBJECT_LOCK(object);
					VM_OBJECT_LOCK(backing_object);
					/*
					 * If we slept, anything could have
					 * happened.  Since the object is
					 * marked dead, the backing offset
					 * should not have changed so we
					 * just restart our scan.
					 */
					goto restart;
				}
			}

			KASSERT(
			    p->object == backing_object,
			    ("vm_object_backing_scan: object mismatch")
			);

			/*
			 * Destroy any associated swap
			 */
			if (backing_object->type == OBJT_SWAP) {
				swap_pager_freespace(
				    backing_object, 
				    p->pindex,
				    1
				);
			}

			if (
			    p->pindex < backing_offset_index ||
			    new_pindex >= object->size
			) {
				/*
				 * Page is out of the parent object's range, we 
				 * can simply destroy it. 
				 */
				vm_page_lock(p);
				KASSERT(!pmap_page_is_mapped(p),
				    ("freeing mapped page %p", p));
				if (p->wire_count == 0)
					vm_page_free(p);
				else
					vm_page_remove(p);
				vm_page_unlock(p);
				continue;
			}

			pp = vm_page_lookup(object, new_pindex);
			if (
			    (op & OBSC_COLLAPSE_NOWAIT) != 0 &&
			    (pp != NULL && pp->valid == 0)
			) {
				/*
				 * The page in the parent is not (yet) valid.
				 * We don't know anything about the state of
				 * the original page.  It might be mapped,
				 * so we must avoid the next if here.
				 *
				 * This is due to a race in vm_fault() where
				 * we must unbusy the original (backing_obj)
				 * page before we can (re)lock the parent.
				 * Hence we can get here.
				 */
				continue;
			}
			if (
			    pp != NULL ||
			    vm_pager_has_page(object, new_pindex, NULL, NULL)
			) {
				/*
				 * page already exists in parent OR swap exists
				 * for this location in the parent.  Destroy 
				 * the original page from the backing object.
				 *
				 * Leave the parent's page alone
				 */
				vm_page_lock(p);
				KASSERT(!pmap_page_is_mapped(p),
				    ("freeing mapped page %p", p));
				if (p->wire_count == 0)
					vm_page_free(p);
				else
					vm_page_remove(p);
				vm_page_unlock(p);
				continue;
			}

#if VM_NRESERVLEVEL > 0
			/*
			 * Rename the reservation.
			 */
			vm_reserv_rename(p, object, backing_object,
			    backing_offset_index);
#endif

			/*
			 * Page does not exist in parent, rename the
			 * page from the backing object to the main object. 
			 *
			 * If the page was mapped to a process, it can remain 
			 * mapped through the rename.
			 */
			vm_page_rename(p, object, new_pindex);
			/* page automatically made dirty by rename */
		}
	}
	return (r);
}


/*
 * this version of collapse allows the operation to occur earlier and
 * when paging_in_progress is true for an object...  This is not a complete
 * operation, but should plug 99.9% of the rest of the leaks.
 */
static void
vm_object_qcollapse(vm_object_t object)
{
	vm_object_t backing_object = object->backing_object;

	VM_OBJECT_LOCK_ASSERT(object, MA_OWNED);
	VM_OBJECT_LOCK_ASSERT(backing_object, MA_OWNED);

	if (backing_object->ref_count != 1)
		return;

	vm_object_backing_scan(object, OBSC_COLLAPSE_NOWAIT);
}

/*
 *	vm_object_collapse:
 *
 *	Collapse an object with the object backing it.
 *	Pages in the backing object are moved into the
 *	parent, and the backing object is deallocated.
 */
void
vm_object_collapse(vm_object_t object)
{
	VM_OBJECT_LOCK_ASSERT(object, MA_OWNED);
	
	while (TRUE) {
		vm_object_t backing_object;

		/*
		 * Verify that the conditions are right for collapse:
		 *
		 * The object exists and the backing object exists.
		 */
		if ((backing_object = object->backing_object) == NULL)
			break;

		/*
		 * we check the backing object first, because it is most likely
		 * not collapsable.
		 */
		VM_OBJECT_LOCK(backing_object);
		if (backing_object->handle != NULL ||
		    (backing_object->type != OBJT_DEFAULT &&
		     backing_object->type != OBJT_SWAP) ||
		    (backing_object->flags & OBJ_DEAD) ||
		    object->handle != NULL ||
		    (object->type != OBJT_DEFAULT &&
		     object->type != OBJT_SWAP) ||
		    (object->flags & OBJ_DEAD)) {
			VM_OBJECT_UNLOCK(backing_object);
			break;
		}

		if (
		    object->paging_in_progress != 0 ||
		    backing_object->paging_in_progress != 0
		) {
			vm_object_qcollapse(object);
			VM_OBJECT_UNLOCK(backing_object);
			break;
		}
		/*
		 * We know that we can either collapse the backing object (if
		 * the parent is the only reference to it) or (perhaps) have
		 * the parent bypass the object if the parent happens to shadow
		 * all the resident pages in the entire backing object.
		 *
		 * This is ignoring pager-backed pages such as swap pages.
		 * vm_object_backing_scan fails the shadowing test in this
		 * case.
		 */
		if (backing_object->ref_count == 1) {
			/*
			 * If there is exactly one reference to the backing
			 * object, we can collapse it into the parent.  
			 */
			vm_object_backing_scan(object, OBSC_COLLAPSE_WAIT);

#if VM_NRESERVLEVEL > 0
			/*
			 * Break any reservations from backing_object.
			 */
			if (__predict_false(!LIST_EMPTY(&backing_object->rvq)))
				vm_reserv_break_all(backing_object);
#endif

			/*
			 * Move the pager from backing_object to object.
			 */
			if (backing_object->type == OBJT_SWAP) {
				/*
				 * swap_pager_copy() can sleep, in which case
				 * the backing_object's and object's locks are
				 * released and reacquired.
				 * Since swap_pager_copy() is being asked to
				 * destroy the source, it will change the
				 * backing_object's type to OBJT_DEFAULT.
				 */
				swap_pager_copy(
				    backing_object,
				    object,
				    OFF_TO_IDX(object->backing_object_offset), TRUE);
			}
			/*
			 * Object now shadows whatever backing_object did.
			 * Note that the reference to 
			 * backing_object->backing_object moves from within 
			 * backing_object to within object.
			 */
			LIST_REMOVE(object, shadow_list);
			backing_object->shadow_count--;
			if (backing_object->backing_object) {
				VM_OBJECT_LOCK(backing_object->backing_object);
				LIST_REMOVE(backing_object, shadow_list);
				LIST_INSERT_HEAD(
				    &backing_object->backing_object->shadow_head,
				    object, shadow_list);
				/*
				 * The shadow_count has not changed.
				 */
				VM_OBJECT_UNLOCK(backing_object->backing_object);
			}
			object->backing_object = backing_object->backing_object;
			object->backing_object_offset +=
			    backing_object->backing_object_offset;

			/*
			 * Discard backing_object.
			 *
			 * Since the backing object has no pages, no pager left,
			 * and no object references within it, all that is
			 * necessary is to dispose of it.
			 */
			KASSERT(backing_object->ref_count == 1, (
"backing_object %p was somehow re-referenced during collapse!",
			    backing_object));
			VM_OBJECT_UNLOCK(backing_object);
			vm_object_destroy(backing_object);

			object_collapses++;
		} else {
			vm_object_t new_backing_object;

			/*
			 * If we do not entirely shadow the backing object,
			 * there is nothing we can do so we give up.
			 */
			if (object->resident_page_count != object->size &&
			    vm_object_backing_scan(object,
			    OBSC_TEST_ALL_SHADOWED) == 0) {
				VM_OBJECT_UNLOCK(backing_object);
				break;
			}

			/*
			 * Make the parent shadow the next object in the
			 * chain.  Deallocating backing_object will not remove
			 * it, since its reference count is at least 2.
			 */
			LIST_REMOVE(object, shadow_list);
			backing_object->shadow_count--;

			new_backing_object = backing_object->backing_object;
			if ((object->backing_object = new_backing_object) != NULL) {
				VM_OBJECT_LOCK(new_backing_object);
				LIST_INSERT_HEAD(
				    &new_backing_object->shadow_head,
				    object,
				    shadow_list
				);
				new_backing_object->shadow_count++;
				vm_object_reference_locked(new_backing_object);
				VM_OBJECT_UNLOCK(new_backing_object);
				object->backing_object_offset +=
					backing_object->backing_object_offset;
			}

			/*
			 * Drop the reference count on backing_object. Since
			 * its ref_count was at least 2, it will not vanish.
			 */
			backing_object->ref_count--;
			VM_OBJECT_UNLOCK(backing_object);
			object_bypasses++;
		}

		/*
		 * Try again with this object's new backing object.
		 */
	}
}

/*
 *	vm_object_page_remove:
 *
 *	For the given object, either frees or invalidates each of the
 *	specified pages.  In general, a page is freed.  However, if a page is
 *	wired for any reason other than the existence of a managed, wired
 *	mapping, then it may be invalidated but not removed from the object.
 *	Pages are specified by the given range ["start", "end") and the option
 *	OBJPR_CLEANONLY.  As a special case, if "end" is zero, then the range
 *	extends from "start" to the end of the object.  If the option
 *	OBJPR_CLEANONLY is specified, then only the non-dirty pages within the
 *	specified range are affected.  If the option OBJPR_NOTMAPPED is
 *	specified, then the pages within the specified range must have no
 *	mappings.  Otherwise, if this option is not specified, any mappings to
 *	the specified pages are removed before the pages are freed or
 *	invalidated.
 *
 *	In general, this operation should only be performed on objects that
 *	contain managed pages.  There are, however, two exceptions.  First, it
 *	is performed on the kernel and kmem objects by vm_map_entry_delete().
 *	Second, it is used by msync(..., MS_INVALIDATE) to invalidate device-
 *	backed pages.  In both of these cases, the option OBJPR_CLEANONLY must
 *	not be specified and the option OBJPR_NOTMAPPED must be specified.
 *
 *	The object must be locked.
 */
void
vm_object_page_remove(vm_object_t object, vm_pindex_t start, vm_pindex_t end,
    int options)
{
	struct vnode *vp;
	vm_page_t pa[VM_RADIX_STACK];
	vm_page_t p;
	u_int exhausted;
	int i, n;
	int wirings;

	VM_OBJECT_LOCK_ASSERT(object, MA_OWNED);
	KASSERT((object->type != OBJT_DEVICE && object->type != OBJT_PHYS) ||
	    (options & (OBJPR_CLEANONLY | OBJPR_NOTMAPPED)) == OBJPR_NOTMAPPED,
	    ("vm_object_page_remove: illegal options for object %p", object));
	if (object->resident_page_count == 0 && object->cached_page_count == 0)
		return;
	vp = NULL;
	vm_object_pip_add(object, 1);
restart:
	exhausted = 0;
	while (exhausted == 0 && (n = vm_radix_lookupn(&object->rtree, start,
	    end, VM_RADIX_ANY, (void **)pa, VM_RADIX_STACK, &start,
	    &exhausted)) != 0) {
		for (i = 0; i < n; i++) {
			p = pa[i];
			/*
			 * Another thread may allocate this cached page from
			 * the queue before we acquire the page queue free
			 * mtx.
			 */
			if (p->flags & PG_CACHED) {
				mtx_lock(&vm_page_queue_free_mtx);
				if (p->object == object) {
					vm_page_cache_free(p);
					if (object->type == OBJT_VNODE &&
					    object->cached_page_count == 0)
						vp = object->handle;
				}
				mtx_unlock(&vm_page_queue_free_mtx);
				continue;
			} else if (p->object != object)
				continue;
			/*
			 * If the page is wired for any reason besides
			 * the existence of managed, wired mappings, then
			 * it cannot be freed.  For example, fictitious
			 * pages, which represent device memory, are
			 * inherently wired and cannot be freed.  They can,
			 * however, be invalidated if the option
			 * OBJPR_CLEANONLY is not specified.
			 */
			vm_page_lock(p);
			if ((wirings = p->wire_count) != 0 &&
			    (wirings = pmap_page_wired_mappings(p)) !=
			    p->wire_count) {
				if ((options & OBJPR_NOTMAPPED) == 0) {
					pmap_remove_all(p);
					/*
					 * Account for removal of wired
					 * mappings.
					 */
					if (wirings != 0)
						p->wire_count -= wirings;
				}
				if ((options & OBJPR_CLEANONLY) == 0) {
					p->valid = 0;
					vm_page_undirty(p);
				}
				vm_page_unlock(p);
				continue;
			}
			if (vm_page_sleep_if_busy(p, TRUE, "vmopar")) {
				start = p->pindex;
				goto restart;
			}
			KASSERT((p->flags & PG_FICTITIOUS) == 0,
			    ("vm_object_page_remove: page %p is fictitious",
			    p));
			if ((options & OBJPR_CLEANONLY) != 0 && p->valid != 0) {
				if ((options & OBJPR_NOTMAPPED) == 0)
					pmap_remove_write(p);
				if (p->dirty) {
					vm_page_unlock(p);
					continue;
				}
			}
			if ((options & OBJPR_NOTMAPPED) == 0) {
				pmap_remove_all(p);
				/* Account for removal of wired mappings. */
				if (wirings != 0)
					p->wire_count -= wirings;
			}
			vm_page_free(p);
			vm_page_unlock(p);
		}
		if (n < VM_RADIX_STACK)
			break;
	}
	vm_object_pip_wakeup(object);
	if (vp)
		vdrop(vp);
}

/*
 *	vm_object_page_cache:
 *
 *	For the given object, attempt to move the specified clean
 *	pages to the cache queue.  If a page is wired for any reason,
 *	then it will not be changed.  Pages are specified by the given
 *	range ["start", "end").  As a special case, if "end" is zero,
 *	then the range extends from "start" to the end of the object.
 *	Any mappings to the specified pages are removed before the
 *	pages are moved to the cache queue.
 *
 *	This operation should only be performed on objects that
 *	contain managed pages.
 *
 *	The object must be locked.
 */
void
vm_object_page_cache(vm_object_t object, vm_pindex_t start, vm_pindex_t end)
{
	struct mtx *mtx, *new_mtx;
	vm_page_t p, next;

	VM_OBJECT_LOCK_ASSERT(object, MA_OWNED);
	KASSERT((object->type != OBJT_DEVICE && object->type != OBJT_SG &&
	    object->type != OBJT_PHYS),
	    ("vm_object_page_cache: illegal object %p", object));
	if (object->resident_page_count == 0)
		return;
	p = vm_page_find_least(object, start);

	/*
	 * Here, the variable "p" is either (1) the page with the least pindex
	 * greater than or equal to the parameter "start" or (2) NULL. 
	 */
	mtx = NULL;
	for (; p != NULL && (p->pindex < end || end == 0); p = next) {
		next = TAILQ_NEXT(p, listq);

		/*
		 * Avoid releasing and reacquiring the same page lock.
		 */
		new_mtx = vm_page_lockptr(p);
		if (mtx != new_mtx) {
			if (mtx != NULL)
				mtx_unlock(mtx);
			mtx = new_mtx;
			mtx_lock(mtx);
		}
		vm_page_try_to_cache(p);
	}
	if (mtx != NULL)
		mtx_unlock(mtx);
}

/*
 *	Populate the specified range of the object with valid pages.  Returns
 *	TRUE if the range is successfully populated and FALSE otherwise.
 *
 *	Note: This function should be optimized to pass a larger array of
 *	pages to vm_pager_get_pages() before it is applied to a non-
 *	OBJT_DEVICE object.
 *
 *	The object must be locked.
 */
boolean_t
vm_object_populate(vm_object_t object, vm_pindex_t start, vm_pindex_t end)
{
	vm_page_t m, ma[1];
	vm_pindex_t pindex;
	int rv;

	VM_OBJECT_LOCK_ASSERT(object, MA_OWNED);
	for (pindex = start; pindex < end; pindex++) {
		m = vm_page_grab(object, pindex, VM_ALLOC_NORMAL |
		    VM_ALLOC_RETRY);
		if (m->valid != VM_PAGE_BITS_ALL) {
			ma[0] = m;
			rv = vm_pager_get_pages(object, ma, 1, 0);
			m = vm_page_lookup(object, pindex);
			if (m == NULL)
				break;
			if (rv != VM_PAGER_OK) {
				vm_page_lock(m);
				vm_page_free(m);
				vm_page_unlock(m);
				break;
			}
		}
		/*
		 * Keep "m" busy because a subsequent iteration may unlock
		 * the object.
		 */
	}
	if (pindex > start) {
		m = vm_page_lookup(object, start);
		while (m != NULL && m->pindex < pindex) {
			vm_page_wakeup(m);
			m = TAILQ_NEXT(m, listq);
		}
	}
	return (pindex == end);
}

/*
 *	Routine:	vm_object_coalesce
 *	Function:	Coalesces two objects backing up adjoining
 *			regions of memory into a single object.
 *
 *	returns TRUE if objects were combined.
 *
 *	NOTE:	Only works at the moment if the second object is NULL -
 *		if it's not, which object do we lock first?
 *
 *	Parameters:
 *		prev_object	First object to coalesce
 *		prev_offset	Offset into prev_object
 *		prev_size	Size of reference to prev_object
 *		next_size	Size of reference to the second object
 *		reserved	Indicator that extension region has
 *				swap accounted for
 *
 *	Conditions:
 *	The object must *not* be locked.
 */
boolean_t
vm_object_coalesce(vm_object_t prev_object, vm_ooffset_t prev_offset,
    vm_size_t prev_size, vm_size_t next_size, boolean_t reserved)
{
	vm_pindex_t next_pindex;

	if (prev_object == NULL)
		return (TRUE);
	VM_OBJECT_LOCK(prev_object);
	if (prev_object->type != OBJT_DEFAULT &&
	    prev_object->type != OBJT_SWAP) {
		VM_OBJECT_UNLOCK(prev_object);
		return (FALSE);
	}

	/*
	 * Try to collapse the object first
	 */
	vm_object_collapse(prev_object);

	/*
	 * Can't coalesce if: . more than one reference . paged out . shadows
	 * another object . has a copy elsewhere (any of which mean that the
	 * pages not mapped to prev_entry may be in use anyway)
	 */
	if (prev_object->backing_object != NULL) {
		VM_OBJECT_UNLOCK(prev_object);
		return (FALSE);
	}

	prev_size >>= PAGE_SHIFT;
	next_size >>= PAGE_SHIFT;
	next_pindex = OFF_TO_IDX(prev_offset) + prev_size;

	if ((prev_object->ref_count > 1) &&
	    (prev_object->size != next_pindex)) {
		VM_OBJECT_UNLOCK(prev_object);
		return (FALSE);
	}

	/*
	 * Account for the charge.
	 */
	if (prev_object->cred != NULL) {

		/*
		 * If prev_object was charged, then this mapping,
		 * althought not charged now, may become writable
		 * later. Non-NULL cred in the object would prevent
		 * swap reservation during enabling of the write
		 * access, so reserve swap now. Failed reservation
		 * cause allocation of the separate object for the map
		 * entry, and swap reservation for this entry is
		 * managed in appropriate time.
		 */
		if (!reserved && !swap_reserve_by_cred(ptoa(next_size),
		    prev_object->cred)) {
			return (FALSE);
		}
		prev_object->charge += ptoa(next_size);
	}

	/*
	 * Remove any pages that may still be in the object from a previous
	 * deallocation.
	 */
	if (next_pindex < prev_object->size) {
		vm_object_page_remove(prev_object, next_pindex, next_pindex +
		    next_size, 0);
		if (prev_object->type == OBJT_SWAP)
			swap_pager_freespace(prev_object,
					     next_pindex, next_size);
#if 0
		if (prev_object->cred != NULL) {
			KASSERT(prev_object->charge >=
			    ptoa(prev_object->size - next_pindex),
			    ("object %p overcharged 1 %jx %jx", prev_object,
				(uintmax_t)next_pindex, (uintmax_t)next_size));
			prev_object->charge -= ptoa(prev_object->size -
			    next_pindex);
		}
#endif
	}

	/*
	 * Extend the object if necessary.
	 */
	if (next_pindex + next_size > prev_object->size)
		prev_object->size = next_pindex + next_size;

	VM_OBJECT_UNLOCK(prev_object);
	return (TRUE);
}

void
vm_object_set_writeable_dirty(vm_object_t object)
{

	VM_OBJECT_LOCK_ASSERT(object, MA_OWNED);
	if (object->type != OBJT_VNODE)
		return;
	object->generation++;
	if ((object->flags & OBJ_MIGHTBEDIRTY) != 0)
		return;
	vm_object_set_flag(object, OBJ_MIGHTBEDIRTY);
}

#include "opt_ddb.h"
#ifdef DDB
#include <sys/kernel.h>

#include <sys/cons.h>

#include <ddb/ddb.h>

static int
_vm_object_in_map(vm_map_t map, vm_object_t object, vm_map_entry_t entry)
{
	vm_map_t tmpm;
	vm_map_entry_t tmpe;
	vm_object_t obj;
	int entcount;

	if (map == 0)
		return 0;

	if (entry == 0) {
		tmpe = map->header.next;
		entcount = map->nentries;
		while (entcount-- && (tmpe != &map->header)) {
			if (_vm_object_in_map(map, object, tmpe)) {
				return 1;
			}
			tmpe = tmpe->next;
		}
	} else if (entry->eflags & MAP_ENTRY_IS_SUB_MAP) {
		tmpm = entry->object.sub_map;
		tmpe = tmpm->header.next;
		entcount = tmpm->nentries;
		while (entcount-- && tmpe != &tmpm->header) {
			if (_vm_object_in_map(tmpm, object, tmpe)) {
				return 1;
			}
			tmpe = tmpe->next;
		}
	} else if ((obj = entry->object.vm_object) != NULL) {
		for (; obj; obj = obj->backing_object)
			if (obj == object) {
				return 1;
			}
	}
	return 0;
}

static int
vm_object_in_map(vm_object_t object)
{
	struct proc *p;

	/* sx_slock(&allproc_lock); */
	FOREACH_PROC_IN_SYSTEM(p) {
		if (!p->p_vmspace /* || (p->p_flag & (P_SYSTEM|P_WEXIT)) */)
			continue;
		if (_vm_object_in_map(&p->p_vmspace->vm_map, object, 0)) {
			/* sx_sunlock(&allproc_lock); */
			return 1;
		}
	}
	/* sx_sunlock(&allproc_lock); */
	if (_vm_object_in_map(kernel_map, object, 0))
		return 1;
	if (_vm_object_in_map(kmem_map, object, 0))
		return 1;
	if (_vm_object_in_map(pager_map, object, 0))
		return 1;
	if (_vm_object_in_map(buffer_map, object, 0))
		return 1;
	return 0;
}

DB_SHOW_COMMAND(vmochk, vm_object_check)
{
	vm_object_t object;

	/*
	 * make sure that internal objs are in a map somewhere
	 * and none have zero ref counts.
	 */
	TAILQ_FOREACH(object, &vm_object_list, object_list) {
		if (object->handle == NULL &&
		    (object->type == OBJT_DEFAULT || object->type == OBJT_SWAP)) {
			if (object->ref_count == 0) {
				db_printf("vmochk: internal obj has zero ref count: %ld\n",
					(long)object->size);
			}
			if (!vm_object_in_map(object)) {
				db_printf(
			"vmochk: internal obj is not in a map: "
			"ref: %d, size: %lu: 0x%lx, backing_object: %p\n",
				    object->ref_count, (u_long)object->size, 
				    (u_long)object->size,
				    (void *)object->backing_object);
			}
		}
	}
}

/*
 *	vm_object_print:	[ debug ]
 */
DB_SHOW_COMMAND(object, vm_object_print_static)
{
	/* XXX convert args. */
	vm_object_t object = (vm_object_t)addr;
	boolean_t full = have_addr;

	vm_page_t p;

	/* XXX count is an (unused) arg.  Avoid shadowing it. */
#define	count	was_count

	int count;

	if (object == NULL)
		return;

	db_iprintf(
	    "Object %p: type=%d, size=0x%jx, res=%d, ref=%d, flags=0x%x ruid %d charge %jx\n",
	    object, (int)object->type, (uintmax_t)object->size,
	    object->resident_page_count, object->ref_count, object->flags,
	    object->cred ? object->cred->cr_ruid : -1, (uintmax_t)object->charge);
	db_iprintf(" sref=%d, backing_object(%d)=(%p)+0x%jx\n",
	    object->shadow_count, 
	    object->backing_object ? object->backing_object->ref_count : 0,
	    object->backing_object, (uintmax_t)object->backing_object_offset);

	if (!full)
		return;

	db_indent += 2;
	count = 0;
	TAILQ_FOREACH(p, &object->memq, listq) {
		if (count == 0)
			db_iprintf("memory:=");
		else if (count == 6) {
			db_printf("\n");
			db_iprintf(" ...");
			count = 0;
		} else
			db_printf(",");
		count++;

		db_printf("(off=0x%jx,page=0x%jx,obj=%p,flags=0x%X)",
		    (uintmax_t)p->pindex, (uintmax_t)VM_PAGE_TO_PHYS(p),
		    p->object, p->flags);
	}
	if (count != 0)
		db_printf("\n");
	db_indent -= 2;
}

/* XXX. */
#undef count

/* XXX need this non-static entry for calling from vm_map_print. */
void
vm_object_print(
        /* db_expr_t */ long addr,
	boolean_t have_addr,
	/* db_expr_t */ long count,
	char *modif)
{
	vm_object_print_static(addr, have_addr, count, modif);
}

DB_SHOW_COMMAND(vmopag, vm_object_print_pages)
{
	vm_object_t object;
	vm_pindex_t fidx;
	vm_paddr_t pa;
	vm_page_t m, prev_m;
	int rcount, nl, c;

	nl = 0;
	TAILQ_FOREACH(object, &vm_object_list, object_list) {
		db_printf("new object: %p\n", (void *)object);
		if (nl > 18) {
			c = cngetc();
			if (c != ' ')
				return;
			nl = 0;
		}
		nl++;
		rcount = 0;
		fidx = 0;
		pa = -1;
		TAILQ_FOREACH(m, &object->memq, listq) {
			if (m->pindex > 128)
				break;
			if ((prev_m = TAILQ_PREV(m, pglist, listq)) != NULL &&
			    prev_m->pindex + 1 != m->pindex) {
				if (rcount) {
					db_printf(" index(%ld)run(%d)pa(0x%lx)\n",
						(long)fidx, rcount, (long)pa);
					if (nl > 18) {
						c = cngetc();
						if (c != ' ')
							return;
						nl = 0;
					}
					nl++;
					rcount = 0;
				}
			}				
			if (rcount &&
				(VM_PAGE_TO_PHYS(m) == pa + rcount * PAGE_SIZE)) {
				++rcount;
				continue;
			}
			if (rcount) {
				db_printf(" index(%ld)run(%d)pa(0x%lx)\n",
					(long)fidx, rcount, (long)pa);
				if (nl > 18) {
					c = cngetc();
					if (c != ' ')
						return;
					nl = 0;
				}
				nl++;
			}
			fidx = m->pindex;
			pa = VM_PAGE_TO_PHYS(m);
			rcount = 1;
		}
		if (rcount) {
			db_printf(" index(%ld)run(%d)pa(0x%lx)\n",
				(long)fidx, rcount, (long)pa);
			if (nl > 18) {
				c = cngetc();
				if (c != ' ')
					return;
				nl = 0;
			}
			nl++;
		}
	}
}
#endif /* DDB */<|MERGE_RESOLUTION|>--- conflicted
+++ resolved
@@ -1439,22 +1439,6 @@
 		 * and new_object's locks are released and reacquired. 
 		 */
 		swap_pager_copy(orig_object, new_object, offidxstart, 0);
-<<<<<<< HEAD
-=======
-
-		/*
-		 * Transfer any cached pages from orig_object to new_object.
-		 * If swap_pager_copy() found swapped out pages within the
-		 * specified range of orig_object, then it changed
-		 * new_object's type to OBJT_SWAP when it transferred those
-		 * pages to new_object.  Otherwise, new_object's type
-		 * should still be OBJT_DEFAULT and orig_object should not
-		 * contain any cached pages within the specified range.
-		 */
-		if (__predict_false(orig_object->cache != NULL))
-			vm_page_cache_transfer(orig_object, offidxstart,
-			    new_object);
->>>>>>> a32f7c6c
 	}
 	VM_OBJECT_UNLOCK(orig_object);
 	TAILQ_FOREACH(m, &new_object->memq, listq)

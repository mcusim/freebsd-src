--- conflicted
+++ resolved
@@ -1,31 +1,28 @@
-<<<<<<< HEAD
-# @(#)backward	7.15
-=======
 # @(#)backward	7.26
->>>>>>> 00cb26c6
 
 # This file provides links between current names for time zones
 # and their old names.  Many names changed in late 1993.
 
 Link	America/Adak		America/Atka
-<<<<<<< HEAD
-=======
 Link	America/Argentina/Buenos_Aires	America/Buenos_Aires
 Link	America/Argentina/Catamarca	America/Catamarca
 Link	America/Argentina/Cordoba	America/Cordoba
 Link	America/Tijuana		America/Ensenada
->>>>>>> 00cb26c6
 Link	America/Indianapolis	America/Fort_Wayne
 Link	America/Argentina/Jujuy	America/Jujuy
 Link	America/Indiana/Knox	America/Knox_IN
-<<<<<<< HEAD
-=======
 Link	America/Argentina/Mendoza	America/Mendoza
 Link	America/Rio_Branco	America/Porto_Acre
 Link	America/Cordoba		America/Rosario
->>>>>>> 00cb26c6
 Link	America/St_Thomas	America/Virgin
+Link	Asia/Ashgabat		Asia/Ashkhabad
+Link	Asia/Chongqing		Asia/Chungking
+Link	Asia/Dhaka		Asia/Dacca
+Link	Asia/Macau		Asia/Macao
+Link	Asia/Makassar		Asia/Ujung_Pandang
 Link	Asia/Jerusalem		Asia/Tel_Aviv
+Link	Asia/Thimphu		Asia/Thimbu
+Link	Asia/Ulaanbaatar	Asia/Ulan_Bator
 Link	Australia/Sydney	Australia/ACT
 Link	Australia/Sydney	Australia/Canberra
 Link	Australia/Lord_Howe	Australia/LHI
@@ -55,7 +52,9 @@
 Link	America/Havana		Cuba
 Link	Africa/Cairo		Egypt
 Link	Europe/Dublin		Eire
+Link	Europe/Chisinau		Europe/Tiraspol
 Link	Europe/London		GB
+Link	Europe/London		GB-Eire
 Link	Etc/GMT+0		GMT+0
 Link	Etc/GMT-0		GMT-0
 Link	Etc/GMT0		GMT0
@@ -75,9 +74,9 @@
 Link	Pacific/Auckland	NZ
 Link	Pacific/Chatham		NZ-CHAT
 Link	Pacific/Pago_Pago	Pacific/Samoa
-Link	Asia/Shanghai		PRC
 Link	Europe/Warsaw		Poland
 Link	Europe/Lisbon		Portugal
+Link	Asia/Shanghai		PRC
 Link	Asia/Taipei		ROC
 Link	Asia/Seoul		ROK
 Link	Asia/Singapore		Singapore
